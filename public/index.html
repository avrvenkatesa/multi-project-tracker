<!doctype html>
<html lang="en">
    <head>
        <meta charset="UTF-8" />
        <meta name="viewport" content="width=device-width, initial-scale=1.0" />
        <title>Multi-Project Tracker</title>
        <script src="https://cdn.tailwindcss.com"></script>
        <script src="https://unpkg.com/axios/dist/axios.min.js"></script>
    </head>
    <body class="bg-gray-50">
        <div id="app">
            <!-- Header -->
            <header class="bg-blue-600 text-white shadow-lg">
                <div class="max-w-7xl mx-auto px-4 py-6">
                    <div class="flex justify-between items-center">
                        <div>
                            <h1 class="text-3xl font-bold">Multi-Project Tracker</h1>
                            <p class="text-blue-100 mt-2">
                                AI-powered issue and action item tracking
                            </p>
                        </div>
                        
                        <!-- Auth Section -->
                        <div class="flex items-center space-x-4">
                            <!-- Logged Out State -->
                            <div id="loggedOutState" class="hidden flex space-x-2">
                                <button id="login-btn" class="bg-white text-blue-600 px-4 py-2 rounded-lg hover:bg-blue-50">
                                    Login
                                </button>
                                <button id="register-btn" class="bg-blue-700 text-white px-4 py-2 rounded-lg hover:bg-blue-800">
                                    Register
                                </button>
                            </div>
                            
                            <!-- Logged In State -->
                            <div id="loggedInState" class="hidden flex items-center gap-4">
                                <!-- Mention Notifications Bell -->
                                <div class="relative">
                                    <button 
                                        id="mention-bell-btn"
                                        class="relative p-2 text-white hover:bg-blue-700 rounded-lg transition">
                                        <span class="text-2xl">🔔</span>
                                        <span id="mention-count-badge" class="hidden absolute top-0 right-0 bg-red-500 text-white text-xs rounded-full h-5 w-5 flex items-center justify-center font-bold">0</span>
                                    </button>
                                    
                                    <!-- Notifications Dropdown -->
                                    <div id="mention-notifications-dropdown" class="hidden absolute right-0 mt-2 w-96 bg-white border border-gray-200 rounded-lg shadow-xl z-50 max-h-96 overflow-y-auto">
                                        <div class="p-4 border-b border-gray-200 flex justify-between items-center">
                                            <h3 class="font-semibold text-gray-900">Mentions</h3>
                                            <button id="mark-all-read-btn" class="text-sm text-indigo-600 hover:text-indigo-800">
                                                Mark all read
                                            </button>
                                        </div>
                                        <div id="mention-notifications-list">
                                            <!-- Notifications will be populated here -->
                                        </div>
                                    </div>
                                </div>
                                
                                <!-- My Invitations - Envelope Icon -->
                                <a href="invitations.html" class="relative p-2 hover:bg-blue-700 rounded-lg transition" title="My Invitations">
                                    <svg class="w-6 h-6" fill="none" stroke="currentColor" viewBox="0 0 24 24">
                                        <path stroke-linecap="round" stroke-linejoin="round" stroke-width="2" d="M3 8l7.89 5.26a2 2 0 002.22 0L21 8M5 19h14a2 2 0 002-2V7a2 2 0 00-2-2H5a2 2 0 00-2 2v10a2 2 0 002 2z"></path>
                                    </svg>
                                    <span id="invitation-count-badge" class="hidden absolute top-0 right-0 bg-red-500 text-white text-xs rounded-full h-5 w-5 flex items-center justify-center font-bold">0</span>
                                </a>
                                
                                <!-- User Info - Stacked Vertically (hidden on mobile) -->
                                <div class="hidden md:flex flex-col items-end text-right">
                                    <span id="userName" class="font-semibold text-sm"></span>
                                    <span id="userRole" class="bg-blue-800 px-2 py-0.5 rounded text-xs"></span>
                                    <span id="userEmail" class="text-xs opacity-90"></span>
                                </div>
                                
                                <!-- Logout Icon Button -->
                                <button id="logout-btn" class="p-2 hover:bg-blue-700 rounded-lg transition" title="Logout">
                                    <svg class="w-6 h-6" fill="none" stroke="currentColor" viewBox="0 0 24 24">
                                        <path stroke-linecap="round" stroke-linejoin="round" stroke-width="2" d="M17 16l4-4m0 0l-4-4m4 4H7m6 4v1a3 3 0 01-3 3H6a3 3 0 01-3-3V7a3 3 0 013-3h4a3 3 0 013 3v1"></path>
                                    </svg>
                                </button>
                                
                                <!-- Hamburger Menu (Far Right) -->
                                <div class="relative">
                                    <button id="hamburger-btn" class="p-2 hover:bg-blue-700 rounded-lg transition">
                                        <svg class="w-6 h-6" fill="none" stroke="currentColor" viewBox="0 0 24 24">
                                            <path stroke-linecap="round" stroke-linejoin="round" stroke-width="2" d="M4 6h16M4 12h16M4 18h16"></path>
                                        </svg>
                                    </button>
                                    
                                    <!-- Dropdown Menu -->
                                    <div id="hamburger-dropdown" class="hidden absolute right-0 mt-2 w-48 bg-white rounded-lg shadow-xl py-2 z-50">
                                        <!-- Mobile: Show user info first -->
                                        <div class="md:hidden border-b px-4 py-3 mb-2">
                                            <p id="mobile-userName" class="font-semibold text-gray-800"></p>
                                            <p id="mobile-userRole" class="text-xs text-gray-600"></p>
                                            <p id="mobile-userEmail" class="text-xs text-gray-600"></p>
                                        </div>
                                        
                                        <a href="admin-assignees.html" id="admin-tools-link" class="hidden block px-4 py-2 text-gray-800 hover:bg-gray-100">
                                            <svg class="w-4 h-4 inline mr-2" fill="none" stroke="currentColor" viewBox="0 0 24 24">
                                                <path stroke-linecap="round" stroke-linejoin="round" stroke-width="2" d="M12 6V4m0 2a2 2 0 100 4m0-4a2 2 0 110 4m-6 8a2 2 0 100-4m0 4a2 2 0 110-4m0 4v2m0-6V4m6 6v10m6-2a2 2 0 100-4m0 4a2 2 0 110-4m0 4v2m0-6V4"></path>
                                            </svg>
                                            Admin Tools
                                        </a>
                                        <a href="notification-settings.html" class="block px-4 py-2 text-gray-800 hover:bg-gray-100">
                                            <svg class="w-4 h-4 inline mr-2" fill="none" stroke="currentColor" viewBox="0 0 24 24">
                                                <path stroke-linecap="round" stroke-linejoin="round" stroke-width="2" d="M10.325 4.317c.426-1.756 2.924-1.756 3.35 0a1.724 1.724 0 002.573 1.066c1.543-.94 3.31.826 2.37 2.37a1.724 1.724 0 001.065 2.572c1.756.426 1.756 2.924 0 3.35a1.724 1.724 0 00-1.066 2.573c.94 1.543-.826 3.31-2.37 2.37a1.724 1.724 0 00-2.572 1.065c-.426 1.756-2.924 1.756-3.35 0a1.724 1.724 0 00-2.573-1.066c-1.543.94-3.31-.826-2.37-2.37a1.724 1.724 0 00-1.065-2.572c-1.756-.426-1.756-2.924 0-3.35a1.724 1.724 0 001.066-2.573c-.94-1.543.826-3.31 2.37-2.37.996.608 2.296.07 2.572-1.065z"></path>
                                                <path stroke-linecap="round" stroke-linejoin="round" stroke-width="2" d="M15 12a3 3 0 11-6 0 3 3 0 016 0z"></path>
                                            </svg>
                                            Settings
                                        </a>
                                        <a href="help.html" class="block px-4 py-2 text-gray-800 hover:bg-gray-100">
                                            <svg class="w-4 h-4 inline mr-2" fill="none" stroke="currentColor" viewBox="0 0 24 24">
                                                <path stroke-linecap="round" stroke-linejoin="round" stroke-width="2" d="M8.228 9c.549-1.165 2.03-2 3.772-2 2.21 0 4 1.343 4 3 0 1.4-1.278 2.575-3.006 2.907-.542.104-.994.54-.994 1.093m0 3h.01M21 12a9 9 0 11-18 0 9 9 0 0118 0z"></path>
                                            </svg>
                                            Help
                                        </a>
                                    </div>
                                </div>
                                
                                <button id="user-management-link" class="hidden bg-blue-700 text-white px-4 py-2 rounded-lg hover:bg-blue-800">
                                    Manage Users
                                </button>
                            </div>
                        </div>
                    </div>
                </div>
            </header>

            <!-- Main Content -->
            <main class="max-w-7xl mx-auto px-4 py-8">
                <!-- Project Selection -->
                <div class="mb-8">
                    <div class="flex justify-between items-center mb-4">
                        <h2 class="text-2xl font-semibold text-gray-800">
                            Projects
                        </h2>
                        <div class="flex gap-3">
                            <button
                                id="viewArchivedBtn"
                                class="hidden bg-gray-600 text-white px-4 py-2 rounded-lg hover:bg-gray-700 flex items-center gap-2"
                            >
                                <svg class="w-5 h-5" fill="none" stroke="currentColor" viewBox="0 0 24 24">
                                    <path stroke-linecap="round" stroke-linejoin="round" stroke-width="2" 
                                          d="M5 8h14M5 8a2 2 0 110-4h14a2 2 0 110 4M5 8v10a2 2 0 002 2h10a2 2 0 002-2V8m-9 4h4"></path>
                                </svg>
                                View Archived
                            </button>
                            <button
                                id="create-project-btn"
                                data-create-project
                                class="hidden bg-blue-600 text-white px-4 py-2 rounded-lg hover:bg-blue-700"
                            >
                                + New Project
                            </button>
                        </div>
                    </div>
                    <div
                        id="projects-list"
                        class="grid grid-cols-1 md:grid-cols-2 lg:grid-cols-3 gap-6"
                    >
                        <!-- Projects will be loaded here -->
                    </div>
                </div>

                <!-- Current Project View -->
                <div id="project-view" class="hidden">
                    <div class="bg-white rounded-lg shadow-md p-6 mb-6">
                        <div class="flex justify-between items-center mb-4">
                            <div class="flex items-center gap-4">
                                <h3
                                    id="current-project-name"
                                    class="text-xl font-semibold"
                                ></h3>
                                <!-- Dashboard button -->
                                <button
                                    id="dashboard-btn"
                                    class="bg-purple-600 text-white px-4 py-2 rounded-lg hover:bg-purple-700 flex items-center gap-2 transition-all"
                                >
                                    <svg class="w-5 h-5" fill="none" stroke="currentColor" viewBox="0 0 24 24">
                                        <path stroke-linecap="round" stroke-linejoin="round" stroke-width="2" d="M9 19v-6a2 2 0 00-2-2H5a2 2 0 00-2 2v6a2 2 0 002 2h2a2 2 0 002-2zm0 0V9a2 2 0 012-2h2a2 2 0 012 2v10m-6 0a2 2 0 002 2h2a2 2 0 002-2m0 0V5a2 2 0 012-2h2a2 2 0 012 2v14a2 2 0 01-2 2h-2a2 2 0 01-2-2z"/>
                                    </svg>
                                    Dashboard
                                </button>
                                <!-- AI Analysis button moved to left side -->
                                <button
                                    id="ai-analysis-btn"
                                    data-requires-write
                                    class="bg-indigo-600 text-white px-4 py-2 rounded-lg hover:bg-indigo-700 flex items-center gap-2 shadow-lg transition-transform hover:scale-105"
                                >
                                    <svg class="w-5 h-5" fill="none" stroke="currentColor" viewBox="0 0 24 24">
                                        <path stroke-linecap="round" stroke-linejoin="round" stroke-width="2" d="M9.663 17h4.673M12 3v1m6.364 1.636l-.707.707M21 12h-1M4 12H3m3.343-5.657l-.707-.707m2.828 9.9a5 5 0 117.072 0l-.548.547A3.374 3.374 0 0014 18.469V19a2 2 0 11-4 0v-.531c0-.895-.356-1.754-.988-2.386l-.548-.547z"/>
                                    </svg>
                                    AI Analysis
                                </button>
                                <!-- View Transcripts button -->
                                <button
                                    id="view-transcripts-btn"
                                    class="bg-gray-700 text-white px-4 py-2 rounded-lg hover:bg-gray-800 flex items-center gap-2 transition-all"
                                >
                                    <svg class="w-5 h-5" fill="none" stroke="currentColor" viewBox="0 0 24 24">
                                        <path stroke-linecap="round" stroke-linejoin="round" stroke-width="2" d="M9 12h6m-6 4h6m2 5H7a2 2 0 01-2-2V5a2 2 0 012-2h5.586a1 1 0 01.707.293l5.414 5.414a1 1 0 01.293.707V19a2 2 0 01-2 2z"/>
                                    </svg>
                                    Transcripts
                                </button>
<<<<<<< HEAD
                                <!-- Tags Management button -->
                                <button
                                    id="tags-management-btn"
                                    data-requires-write
                                    class="bg-amber-600 text-white px-4 py-2 rounded-lg hover:bg-amber-700 flex items-center gap-2 transition-all"
=======
                                <!-- Tags button -->
                                <button
                                    id="view-tags-btn"
                                    class="bg-teal-600 text-white px-4 py-2 rounded-lg hover:bg-teal-700 flex items-center gap-2 transition-all"
>>>>>>> c7e83c91
                                >
                                    <svg class="w-5 h-5" fill="none" stroke="currentColor" viewBox="0 0 24 24">
                                        <path stroke-linecap="round" stroke-linejoin="round" stroke-width="2" d="M7 7h.01M7 3h5c.512 0 1.024.195 1.414.586l7 7a2 2 0 010 2.828l-7 7a2 2 0 01-2.828 0l-7-7A1.994 1.994 0 013 12V7a4 4 0 014-4z"/>
                                    </svg>
                                    Tags
                                </button>
<<<<<<< HEAD
=======
                                <!-- Risk Register button -->
                                <button
                                    id="view-risks-btn"
                                    class="bg-orange-600 text-white px-4 py-2 rounded-lg hover:bg-orange-700 flex items-center gap-2 transition-all"
                                >
                                    <svg class="w-5 h-5" fill="none" stroke="currentColor" viewBox="0 0 24 24">
                                        <path stroke-linecap="round" stroke-linejoin="round" stroke-width="2" d="M12 9v2m0 4h.01m-6.938 4h13.856c1.54 0 2.502-1.667 1.732-3L13.732 4c-.77-1.333-2.694-1.333-3.464 0L3.34 16c-.77 1.333.192 3 1.732 3z"/>
                                    </svg>
                                    Risks
                                </button>
>>>>>>> c7e83c91
                            </div>
                            
                            <!-- Create buttons remain on right -->
                            <div class="flex gap-2">
                                <button
                                    id="create-issue-btn"
                                    data-requires-write
                                    class="bg-green-600 text-white px-4 py-2 rounded-lg hover:bg-green-700 flex items-center gap-2"
                                >
                                    <span class="text-lg">+</span> Issue
                                </button>
                                <button
                                    id="create-action-item-btn"
                                    data-requires-write
                                    class="bg-purple-600 text-white px-4 py-2 rounded-lg hover:bg-purple-700 flex items-center gap-2"
                                >
                                    <span class="text-lg">+</span> Action Item
                                </button>
                            </div>
                        </div>

                        <!-- Filters & Search -->
                        <div class="bg-white rounded-lg shadow-md p-4 mb-4">
                            <div class="flex items-center justify-between mb-3">
                                <h4 class="font-semibold text-gray-700">Filters & Search</h4>
                                <button 
                                    id="clear-filters-btn"
                                    class="text-sm text-blue-600 hover:text-blue-700 underline">
                                    Clear All
                                </button>
                            </div>
                            
                            <!-- Filter Form -->
                            <div class="grid grid-cols-1 md:grid-cols-6 gap-3">
                                <!-- Search -->
                                <div class="md:col-span-2">
                                    <label class="block text-xs font-medium text-gray-600 mb-1">Search</label>
                                    <input 
                                        type="text" 
                                        id="search-input"
                                        placeholder="Search titles and descriptions..."
                                        class="w-full px-3 py-2 border border-gray-300 rounded-md text-sm focus:ring-2 focus:ring-blue-500 focus:border-transparent"
                                    />
                                </div>
                                
                                <!-- Type Filter -->
                                <div>
                                    <label class="block text-xs font-medium text-gray-600 mb-1">Type</label>
                                    <select 
                                        id="type-filter"
                                        class="w-full px-3 py-2 border border-gray-300 rounded-md text-sm focus:ring-2 focus:ring-blue-500 focus:border-transparent"
                                    >
                                        <option value="">All Types</option>
                                        <option value="issue">Issues Only</option>
                                        <option value="action">Action Items Only</option>
                                    </select>
                                </div>
                                
                                <!-- Status Filter -->
                                <div>
                                    <label class="block text-xs font-medium text-gray-600 mb-1">Status</label>
                                    <select 
                                        id="status-filter"
                                        class="w-full px-3 py-2 border border-gray-300 rounded-md text-sm focus:ring-2 focus:ring-blue-500 focus:border-transparent"
                                    >
                                        <option value="">All Statuses</option>
                                        <option value="To Do">To Do</option>
                                        <option value="In Progress">In Progress</option>
                                        <option value="Blocked">Blocked</option>
                                        <option value="Done">Done</option>
                                    </select>
                                </div>
                                
                                <!-- Priority Filter -->
                                <div>
                                    <label class="block text-xs font-medium text-gray-600 mb-1">Priority</label>
                                    <select 
                                        id="priority-filter"
                                        class="w-full px-3 py-2 border border-gray-300 rounded-md text-sm focus:ring-2 focus:ring-blue-500 focus:border-transparent"
                                    >
                                        <option value="">All Priorities</option>
                                        <option value="critical">Critical</option>
                                        <option value="high">High</option>
                                        <option value="medium">Medium</option>
                                        <option value="low">Low</option>
                                    </select>
                                </div>
                                
                                <!-- Assignee Filter -->
                                <div>
                                    <label class="block text-xs font-medium text-gray-600 mb-1">Assignee</label>
                                    <select 
                                        id="assignee-filter"
                                        class="w-full px-3 py-2 border border-gray-300 rounded-md text-sm focus:ring-2 focus:ring-blue-500 focus:border-transparent"
                                    >
                                        <option value="">All Assignees</option>
                                        <option value="Unassigned">Unassigned</option>
                                        <!-- Dynamic options will be added by JavaScript -->
                                    </select>
                                </div>
                                
                                <!-- Tag Filter -->
                                <div>
                                    <label class="block text-xs font-medium text-gray-600 mb-1">Tag</label>
                                    <select 
                                        id="tag-filter"
                                        class="w-full px-3 py-2 border border-gray-300 rounded-md text-sm focus:ring-2 focus:ring-blue-500 focus:border-transparent"
                                    >
                                        <option value="">All Tags</option>
                                        <!-- Dynamic options will be added by JavaScript -->
                                    </select>
                                </div>
                            </div>
                            
                            <!-- Active Filters Display -->
                            <div id="active-filters" class="mt-3 flex flex-wrap gap-2 hidden">
                                <!-- Filter badges will be added here dynamically -->
                            </div>
                            
                            <!-- Results Count -->
                            <div id="results-count" class="mt-2 text-sm text-gray-600 hidden">
                                <!-- Count will be displayed here -->
                            </div>
                        </div>

                        <!-- Kanban Board -->
                        <div class="grid grid-cols-1 md:grid-cols-4 gap-4">
                            <div class="bg-gray-100 rounded-lg p-4">
                                <div class="flex justify-between items-center mb-3">
                                    <h4 class="font-semibold text-gray-700">
                                        To Do <span id="todo-count" class="text-sm font-normal">(0)</span>
                                    </h4>
                                    <select class="column-sort-select text-xs border-gray-300 rounded px-2 py-1" data-column="todo" onchange="handleSortChange(this)">
                                        <optgroup label="Single Criteria">
                                            <option value="due-overdue-first">⚠️ Overdue First</option>
                                            <option value="due-earliest">📅 Earliest</option>
                                            <option value="due-latest">📅 Latest</option>
                                            <option value="priority">🔥 Priority</option>
                                            <option value="created-desc">🆕 Recent</option>
                                            <option value="updated-desc">🕐 Updated</option>
                                            <option value="manual">✋ Manual</option>
                                        </optgroup>
                                        <optgroup label="Multi-Criteria">
                                            <option value="priority-due-date">🔥📅 Priority + Due Date</option>
                                            <option value="overdue-priority">⚠️🔥 Overdue + Priority</option>
                                            <option value="smart-sort">🎯 Smart Sort</option>
                                        </optgroup>
                                    </select>
                                </div>
                                <div id="todo-column" class="space-y-2">
                                    <!-- Items will be loaded here -->
                                </div>
                            </div>
                            <div class="bg-blue-50 rounded-lg p-4">
                                <div class="flex justify-between items-center mb-3">
                                    <h4 class="font-semibold text-blue-700">
                                        In Progress <span id="inprogress-count" class="text-sm font-normal">(0)</span>
                                    </h4>
                                    <select class="column-sort-select text-xs border-gray-300 rounded px-2 py-1" data-column="inprogress" onchange="handleSortChange(this)">
                                        <optgroup label="Single Criteria">
                                            <option value="due-overdue-first">⚠️ Overdue First</option>
                                            <option value="due-earliest">📅 Earliest</option>
                                            <option value="due-latest">📅 Latest</option>
                                            <option value="priority">🔥 Priority</option>
                                            <option value="created-desc">🆕 Recent</option>
                                            <option value="updated-desc">🕐 Updated</option>
                                            <option value="manual">✋ Manual</option>
                                        </optgroup>
                                        <optgroup label="Multi-Criteria">
                                            <option value="priority-due-date">🔥📅 Priority + Due Date</option>
                                            <option value="overdue-priority">⚠️🔥 Overdue + Priority</option>
                                            <option value="smart-sort">🎯 Smart Sort</option>
                                        </optgroup>
                                    </select>
                                </div>
                                <div id="inprogress-column" class="space-y-2">
                                    <!-- Items will be loaded here -->
                                </div>
                            </div>
                            <div class="bg-yellow-50 rounded-lg p-4">
                                <div class="flex justify-between items-center mb-3">
                                    <h4 class="font-semibold text-yellow-700">
                                        Blocked <span id="blocked-count" class="text-sm font-normal">(0)</span>
                                    </h4>
                                    <select class="column-sort-select text-xs border-gray-300 rounded px-2 py-1" data-column="blocked" onchange="handleSortChange(this)">
                                        <optgroup label="Single Criteria">
                                            <option value="due-overdue-first">⚠️ Overdue First</option>
                                            <option value="due-earliest">📅 Earliest</option>
                                            <option value="due-latest">📅 Latest</option>
                                            <option value="priority">🔥 Priority</option>
                                            <option value="created-desc">🆕 Recent</option>
                                            <option value="updated-desc">🕐 Updated</option>
                                            <option value="manual">✋ Manual</option>
                                        </optgroup>
                                        <optgroup label="Multi-Criteria">
                                            <option value="priority-due-date">🔥📅 Priority + Due Date</option>
                                            <option value="overdue-priority">⚠️🔥 Overdue + Priority</option>
                                            <option value="smart-sort">🎯 Smart Sort</option>
                                        </optgroup>
                                    </select>
                                </div>
                                <div id="blocked-column" class="space-y-2">
                                    <!-- Items will be loaded here -->
                                </div>
                            </div>
                            <div class="bg-green-50 rounded-lg p-4">
                                <div class="flex justify-between items-center mb-3">
                                    <h4 class="font-semibold text-green-700">
                                        Done <span id="done-count" class="text-sm font-normal">(0)</span>
                                    </h4>
                                    <select class="column-sort-select text-xs border-gray-300 rounded px-2 py-1" data-column="done" onchange="handleSortChange(this)">
                                        <optgroup label="Single Criteria">
                                            <option value="due-overdue-first">⚠️ Overdue First</option>
                                            <option value="due-earliest">📅 Earliest</option>
                                            <option value="due-latest">📅 Latest</option>
                                            <option value="priority">🔥 Priority</option>
                                            <option value="created-desc">🆕 Recent</option>
                                            <option value="updated-desc">🕐 Updated</option>
                                            <option value="manual">✋ Manual</option>
                                        </optgroup>
                                        <optgroup label="Multi-Criteria">
                                            <option value="priority-due-date">🔥📅 Priority + Due Date</option>
                                            <option value="overdue-priority">⚠️🔥 Overdue + Priority</option>
                                            <option value="smart-sort">🎯 Smart Sort</option>
                                        </optgroup>
                                    </select>
                                </div>
                                <div id="done-column" class="space-y-2">
                                    <!-- Items will be loaded here -->
                                </div>
                            </div>
                        </div>
                    </div>
                </div>

                <!-- Review Queue Panel -->
                <div id="review-queue-panel" class="mt-6 hidden">
                    <div class="bg-purple-50 border-2 border-purple-200 rounded-lg p-4">
                        <div class="flex items-center justify-between mb-3">
                            <h3 class="text-lg font-semibold text-purple-900 flex items-center gap-2">
                                📋 Review Queue
                                <span id="review-queue-count" class="text-sm bg-purple-200 px-2 py-1 rounded">0</span>
                            </h3>
                            <button id="toggle-review-queue-btn" class="text-purple-600 hover:text-purple-800 text-sm">
                                Hide
                            </button>
                        </div>
                        <p class="text-xs text-purple-700 mb-3">Status updates waiting for manual review</p>
                        <div id="review-queue-items" class="space-y-2">
                            <!-- Queue items will be loaded here -->
                        </div>
                    </div>
                </div>

                <!-- Status Display -->
                <div class="mt-8 text-center">
                    <div
                        class="inline-flex items-center px-4 py-2 bg-green-100 text-green-800 rounded-full"
                    >
                        <div
                            class="w-2 h-2 bg-green-500 rounded-full mr-2"
                        ></div>
                        System Status: Running
                    </div>
                </div>
            </main>

            <!-- Modals will go here -->
            <div
                id="modal-overlay"
                class="hidden fixed inset-0 bg-black bg-opacity-50 z-50"
            >
                <div class="flex items-center justify-center min-h-screen py-4">
                    <div
                        id="modal-content"
                        class="bg-white rounded-lg p-6 max-w-md w-full mx-4 max-h-[90vh] overflow-y-auto"
                    >
                        <!-- Modal content will be inserted here -->
                    </div>
                </div>
            </div>

            <!-- Relationship Management Modal -->
            <div id="relationship-modal" class="hidden fixed inset-0 bg-gray-600 bg-opacity-50 z-50 flex items-center justify-center">
                <div class="bg-white rounded-lg shadow-xl w-full max-w-2xl mx-4 max-h-[90vh] overflow-y-auto">
                    <div class="flex items-center justify-between p-6 border-b">
                        <h3 class="text-xl font-semibold text-gray-800">Manage Relationships</h3>
                        <button id="close-relationship-modal-btn" class="text-gray-400 hover:text-gray-600 text-2xl">&times;</button>
                    </div>
                    
                    <div class="p-6">
                        <!-- Current Item Info -->
                        <div id="relationship-item-info" class="bg-gray-50 rounded p-3 mb-4">
                            <!-- Item title will be inserted here -->
                        </div>
                        
                        <!-- Add New Relationship -->
                        <div class="border-b pb-4 mb-4">
                            <h4 class="font-semibold mb-3">Add Relationship</h4>
                            <div class="space-y-3">
                                <select id="relationship-type" class="w-full px-3 py-2 border rounded-md">
                                    <option value="">Select relationship type...</option>
                                    <option value="blocks">Blocks</option>
                                    <option value="related_to">Related to</option>
                                    <option value="parent_of">Parent of</option>
                                </select>
                                
                                <select id="relationship-target-type" class="w-full px-3 py-2 border rounded-md">
                                    <option value="issue">Issue</option>
                                    <option value="action-item">Action Item</option>
                                </select>
                                
                                <select id="relationship-target-id" class="w-full px-3 py-2 border rounded-md">
                                    <option value="">Select item...</option>
                                </select>
                                
                                <button id="add-relationship-btn" class="w-full bg-blue-600 text-white py-2 rounded hover:bg-blue-700">
                                    Add Relationship
                                </button>
                            </div>
                        </div>
                        
                        <!-- Existing Relationships -->
                        <div>
                            <h4 class="font-semibold mb-3">Existing Relationships</h4>
                            <div id="relationships-list" class="space-y-2">
                                <!-- Relationships will be listed here -->
                            </div>
                        </div>
                    </div>
                </div>
            </div>

            <!-- AI Meeting Analysis Modal -->
            <div id="ai-analysis-modal" class="hidden fixed inset-0 bg-gray-600 bg-opacity-50 z-50 flex items-center justify-center">
                <div class="bg-white rounded-lg shadow-xl w-full max-w-4xl mx-4 max-h-[90vh] overflow-y-auto">
                    <div class="flex items-center justify-between p-6 border-b">
                        <div>
                            <h3 class="text-xl font-semibold text-gray-800">AI Meeting Analysis</h3>
                            <p class="text-xs text-gray-500 mt-1">Powered by GPT-3.5-Turbo (~$0.001 per analysis)</p>
                        </div>
                        <button id="close-ai-analysis-modal-btn" class="text-gray-400 hover:text-gray-600 text-2xl">&times;</button>
                    </div>
                    
                    <div class="p-6">
                        <!-- Step 1: Upload -->
                        <div id="upload-step" class="mb-6">
                            <h4 class="font-semibold mb-3">Step 1: Upload Meeting Transcript</h4>
                            <div class="border-2 border-dashed border-gray-300 rounded-lg p-8 text-center hover:border-blue-400 transition-colors">
                                <input type="file" id="transcript-file" accept=".txt" class="hidden">
                                <label for="transcript-file" class="cursor-pointer">
                                    <svg class="mx-auto h-12 w-12 text-gray-400 mb-3" fill="none" stroke="currentColor" viewBox="0 0 24 24">
                                        <path stroke-linecap="round" stroke-linejoin="round" stroke-width="2" d="M7 16a4 4 0 01-.88-7.903A5 5 0 1115.9 6L16 6a5 5 0 011 9.9M15 13l-3-3m0 0l-3 3m3-3v12"/>
                                    </svg>
                                    <p class="text-sm text-gray-600 font-medium">Click to upload or drag and drop</p>
                                    <p class="text-xs text-gray-500 mt-1">Text files (.txt) only, up to 10MB</p>
                                    <p class="text-xs text-gray-400 mt-1">Maximum ~10,000 words</p>
                                </label>
                                <p id="file-name" class="mt-3 text-sm text-green-600 font-medium hidden"></p>
                            </div>
                            <button id="analyze-btn" disabled
                                    class="mt-4 w-full bg-purple-600 text-white py-3 rounded-lg hover:bg-purple-700 disabled:bg-gray-300 disabled:cursor-not-allowed font-medium transition-colors">
                                Analyze with AI
                            </button>
                            <div id="analysis-progress" class="hidden mt-4 text-center">
                                <div class="inline-block animate-spin rounded-full h-8 w-8 border-b-2 border-purple-600"></div>
                                <p class="text-sm text-gray-600 mt-2">Analyzing transcript with GPT-3.5...</p>
                                <p class="text-xs text-gray-500 mt-1">This may take 30-60 seconds</p>
                            </div>
                        </div>

                        <!-- Step 2: Review AI Suggestions -->
                        <div id="review-step" class="hidden">
                            <div class="bg-blue-50 border border-blue-200 rounded-lg p-3 mb-4">
                                <p class="text-sm text-blue-800">
                                    <strong>Analysis Complete!</strong> Review the suggestions below. 
                                    Uncheck any items you don't want to create.
                                </p>
                                <p class="text-xs text-blue-600 mt-1" id="analysis-cost">
                                    Cost: ~$0.001 | Tokens: 0
                                </p>
                            </div>

                            <!-- Action Items -->
                            <div class="mb-6">
                                <div class="flex items-center justify-between mb-2">
                                    <h5 class="font-medium text-gray-700">Action Items (<span id="ai-action-count">0</span>)</h5>
                                    <button id="toggle-all-actions-btn" class="text-xs text-blue-600 hover:text-blue-700">
                                        Select All / None
                                    </button>
                                </div>
                                <div id="ai-action-items" class="space-y-2 max-h-60 overflow-y-auto">
                                    <!-- AI suggestions will be listed here -->
                                </div>
                            </div>

                            <!-- Issues -->
                            <div class="mb-6">
                                <div class="flex items-center justify-between mb-2">
                                    <h5 class="font-medium text-gray-700">Issues (<span id="ai-issue-count">0</span>)</h5>
                                    <button id="toggle-all-issues-btn" class="text-xs text-blue-600 hover:text-blue-700">
                                        Select All / None
                                    </button>
                                </div>
                                <div id="ai-issues" class="space-y-2 max-h-60 overflow-y-auto">
                                    <!-- AI suggestions will be listed here -->
                                </div>
                            </div>

                            <!-- Status Updates Section -->
                            <div id="status-updates-section" class="mb-6 hidden">
                                <h5 class="font-medium text-gray-700 mb-2 flex items-center gap-2">
                                    <span class="text-xl">🔄</span>
                                    Status Updates
                                    <span id="status-updates-count" class="bg-blue-100 text-blue-800 px-2 py-1 rounded-full text-xs">0</span>
                                </h5>
                                
                                <!-- Matched Updates -->
                                <div id="matched-updates" class="mb-3"></div>
                                
                                <!-- Unmatched Updates -->
                                <div id="unmatched-updates"></div>
                            </div>

                            <!-- Relationships Section -->
                            <div id="relationships-section" class="mb-6 hidden">
                                <h5 class="font-medium text-gray-700 mb-2 flex items-center gap-2">
                                    <span class="text-xl">🔗</span>
                                    Detected Relationships
                                    <span id="relationships-count" class="bg-purple-100 text-purple-800 px-2 py-1 rounded-full text-xs">0</span>
                                </h5>
                                
                                <!-- Created Relationships -->
                                <div id="created-relationships" class="mb-3"></div>
                                
                                <!-- Failed Relationships -->
                                <div id="failed-relationships"></div>
                            </div>

                            <!-- Actions -->
                            <div class="flex justify-between items-center pt-4 border-t">
                                <button id="reset-analysis-btn" class="text-sm text-gray-600 hover:text-gray-800">
                                    ← Upload New Transcript
                                </button>
                                <div class="space-x-3">
                                    <button id="cancel-ai-modal-btn" class="px-4 py-2 text-gray-600 border rounded-lg hover:bg-gray-50">
                                        Cancel
                                    </button>
                                    <button id="create-all-items-btn" class="px-6 py-2 bg-green-600 text-white rounded-lg hover:bg-green-700 font-medium">
                                        Create Selected Items
                                    </button>
                                </div>
                            </div>
                        </div>
                    </div>
                </div>
            </div>

            <!-- Item Detail Modal (for Issues and Action Items) -->
            <div id="item-detail-modal" class="hidden fixed inset-0 bg-gray-600 bg-opacity-50 z-50 flex items-center justify-center">
                <div class="bg-white rounded-lg shadow-xl w-full max-w-4xl mx-4 max-h-[90vh] overflow-y-auto">
                    <div class="flex items-center justify-between p-6 border-b">
                        <h3 id="item-detail-title" class="text-xl font-semibold text-gray-800"></h3>
                        <button id="close-item-detail-btn" class="text-gray-400 hover:text-gray-600 text-2xl">&times;</button>
                    </div>
                    
                    <div class="p-6">
                        <!-- Item Info -->
                        <div id="item-detail-info" class="bg-gray-50 rounded-lg p-4 mb-6">
                            <!-- Item details will be displayed here -->
                        </div>
                        
                        <!-- Attachments Section -->
                        <div class="border-t pt-6 mb-6">
                            <div class="flex items-center justify-between mb-4">
                                <h3 class="text-lg font-semibold flex items-center gap-2">
                                    <svg class="w-5 h-5" fill="none" stroke="currentColor" viewBox="0 0 24 24">
                                        <path stroke-linecap="round" stroke-linejoin="round" stroke-width="2" d="M15.172 7l-6.586 6.586a2 2 0 102.828 2.828l6.414-6.586a4 4 0 00-5.656-5.656l-6.415 6.585a6 6 0 108.486 8.486L20.5 13" />
                                    </svg>
                                    Attachments
                                    <span id="item-detail-attachment-count" class="text-sm text-gray-500">(0)</span>
                                </h3>
                                <label for="item-detail-attachment-upload" class="cursor-pointer bg-indigo-600 hover:bg-indigo-700 text-white px-4 py-2 rounded-lg text-sm flex items-center gap-2">
                                    <svg class="w-4 h-4" fill="none" stroke="currentColor" viewBox="0 0 24 24">
                                        <path stroke-linecap="round" stroke-linejoin="round" stroke-width="2" d="M12 6v6m0 0v6m0-6h6m-6 0H6" />
                                    </svg>
                                    Upload Files
                                </label>
                                <input type="file" id="item-detail-attachment-upload" multiple class="hidden"
                                       accept=".pdf,.doc,.docx,.xls,.xlsx,.png,.jpg,.jpeg,.gif,.txt,.csv,.zip">
                            </div>
                            
                            <!-- Attachments List -->
                            <div id="item-detail-attachments-list">
                                <!-- Attachments will be populated here -->
                            </div>
                        </div>
                        
                        <!-- Comments Section -->
                        <div class="border-t pt-6">
                            <h3 class="text-lg font-semibold mb-4 flex items-center gap-2">
                                <span>💬</span>
                                Comments
                                <span id="item-detail-comment-count" class="text-sm text-gray-500">(0)</span>
                            </h3>
                            
                            <!-- Comment Input -->
                            <div class="mb-4">
                                <div class="relative">
                                    <textarea 
                                        id="item-detail-new-comment"
                                        class="w-full px-3 py-2 border border-gray-300 rounded-lg focus:ring-2 focus:ring-indigo-500 resize-none"
                                        rows="3"
                                        placeholder="Add a comment... Use @username to mention someone"></textarea>
                                    
                                    <!-- Mention Autocomplete Dropdown -->
                                    <div id="item-detail-mention-dropdown" class="hidden absolute bg-white border border-gray-300 rounded-lg shadow-lg mt-1 max-h-48 overflow-y-auto z-50" style="display: none;"></div>
                                </div>
                                
                                <div class="flex justify-between items-center mt-2">
                                    <div class="text-xs text-gray-500">
                                        Supports <strong>@mentions</strong> and basic <strong>markdown</strong>
                                    </div>
                                    <button 
                                        id="add-item-detail-comment-btn"
                                        class="bg-indigo-600 hover:bg-indigo-700 text-white px-4 py-2 rounded-lg text-sm">
                                        Add Comment
                                    </button>
                                </div>
                            </div>
                            
                            <!-- Comments List -->
                            <div id="item-detail-comments-list" class="space-y-3 max-h-96 overflow-y-auto">
                                <!-- Comments will be populated here -->
                            </div>
                        </div>
                    </div>
                </div>
            </div>

            <!-- Transcripts Viewer Modal -->
            <div id="transcripts-modal" class="hidden fixed inset-0 bg-gray-600 bg-opacity-50 z-50 flex items-center justify-center">
                <div class="bg-white rounded-lg shadow-xl w-full max-w-5xl mx-4 max-h-[90vh] overflow-y-auto">
                    <div class="flex items-center justify-between p-6 border-b">
                        <h3 class="text-xl font-semibold text-gray-800">Meeting Transcripts</h3>
                        <button id="close-transcripts-modal-btn" class="text-gray-400 hover:text-gray-600 text-2xl">&times;</button>
                    </div>
                    
                    <div class="p-6">
                        <!-- Loading State -->
                        <div id="transcripts-loading" class="text-center py-8 hidden">
                            <div class="inline-block animate-spin rounded-full h-8 w-8 border-b-2 border-gray-600"></div>
                            <p class="text-sm text-gray-600 mt-2">Loading transcripts...</p>
                        </div>

                        <!-- Transcripts List -->
                        <div id="transcripts-list-view" class="hidden">
                            <div id="transcripts-list" class="space-y-3">
                                <!-- Transcripts will be listed here -->
                            </div>
                            <div id="no-transcripts" class="text-center py-8 text-gray-500 hidden">
                                <svg class="mx-auto h-12 w-12 text-gray-400 mb-3" fill="none" stroke="currentColor" viewBox="0 0 24 24">
                                    <path stroke-linecap="round" stroke-linejoin="round" stroke-width="2" d="M9 12h6m-6 4h6m2 5H7a2 2 0 01-2-2V5a2 2 0 012-2h5.586a1 1 0 01.707.293l5.414 5.414a1 1 0 01.293.707V19a2 2 0 01-2 2z"/>
                                </svg>
                                <p>No transcripts yet</p>
                                <p class="text-sm mt-1">Upload a meeting transcript using the AI Analysis button</p>
                            </div>
                        </div>

                        <!-- Single Transcript View -->
                        <div id="transcript-detail-view" class="hidden">
                            <button id="back-to-list-btn" class="text-sm text-blue-600 hover:text-blue-700 mb-4 flex items-center gap-1">
                                <svg class="w-4 h-4" fill="none" stroke="currentColor" viewBox="0 0 24 24">
                                    <path stroke-linecap="round" stroke-linejoin="round" stroke-width="2" d="M15 19l-7-7 7-7"/>
                                </svg>
                                Back to list
                            </button>
                            
                            <div id="transcript-header" class="bg-gray-50 rounded-lg p-4 mb-4">
                                <!-- Transcript metadata will go here -->
                            </div>
                            
                            <div class="bg-white border rounded-lg p-4">
                                <h4 class="font-semibold mb-3">Transcript Text</h4>
                                <pre id="transcript-text" class="whitespace-pre-wrap text-sm text-gray-700 font-mono bg-gray-50 p-4 rounded max-h-96 overflow-y-auto">
                                    <!-- Transcript text will go here -->
                                </pre>
                            </div>
                        </div>
                    </div>
                </div>
            </div>
        </div>

        <!-- Edit Project Modal -->
        <div id="editProjectModal" class="hidden fixed inset-0 bg-black bg-opacity-50 flex items-center justify-center z-50">
            <div class="bg-white rounded-lg p-6 w-full max-w-2xl max-h-[90vh] overflow-y-auto">
                <div class="flex justify-between items-center mb-4">
                    <h2 class="text-2xl font-bold">Edit Project</h2>
                    <button id="closeEditProjectModal" class="text-gray-500 hover:text-gray-700">
                        <svg class="w-6 h-6" fill="none" stroke="currentColor" viewBox="0 0 24 24">
                            <path stroke-linecap="round" stroke-linejoin="round" stroke-width="2" d="M6 18L18 6M6 6l12 12"></path>
                        </svg>
                    </button>
                </div>
                
                <form id="editProjectForm">
                    <input type="hidden" id="editProjectId">
                    
                    <div class="mb-4">
                        <label class="block text-sm font-medium text-gray-700 mb-2">Project Name *</label>
                        <input type="text" id="editProjectName" required
                               class="w-full px-3 py-2 border border-gray-300 rounded-lg focus:ring-2 focus:ring-blue-500">
                    </div>
                    
                    <div class="mb-4">
                        <label class="block text-sm font-medium text-gray-700 mb-2">Description</label>
                        <textarea id="editProjectDescription" rows="3"
                                  class="w-full px-3 py-2 border border-gray-300 rounded-lg focus:ring-2 focus:ring-blue-500"></textarea>
                    </div>
                    
                    <div class="mb-4">
                        <label class="block text-sm font-medium text-gray-700 mb-2">Template</label>
                        <select id="editProjectTemplate"
                                class="w-full px-3 py-2 border border-gray-300 rounded-lg focus:ring-2 focus:ring-blue-500">
                            <option value="generic">Generic Project</option>
                            <option value="cloud_migration">Cloud Migration</option>
                            <option value="software_development">Software Development</option>
                            <option value="infrastructure">Infrastructure</option>
                        </select>
                    </div>
                    
                    <div class="grid grid-cols-2 gap-4 mb-6">
                        <div>
                            <label class="block text-sm font-medium text-gray-700 mb-2">Start Date</label>
                            <input type="date" id="editProjectStartDate"
                                   class="w-full px-3 py-2 border border-gray-300 rounded-lg focus:ring-2 focus:ring-blue-500">
                        </div>
                        <div>
                            <label class="block text-sm font-medium text-gray-700 mb-2">End Date</label>
                            <input type="date" id="editProjectEndDate"
                                   class="w-full px-3 py-2 border border-gray-300 rounded-lg focus:ring-2 focus:ring-blue-500">
                        </div>
                    </div>
                    
<<<<<<< HEAD
                    <!-- Teams Integration Section -->
                    <div class="mb-6 border-t pt-4">
                        <h3 class="text-lg font-semibold text-gray-900 mb-3 flex items-center gap-2">
                            <svg class="w-5 h-5 text-purple-600" fill="currentColor" viewBox="0 0 24 24">
                                <path d="M12 2C6.477 2 2 6.477 2 12s4.477 10 10 10 10-4.477 10-10S17.523 2 12 2zm0 18c-4.411 0-8-3.589-8-8s3.589-8 8-8 8 3.589 8 8-3.589 8-8 8zm-1-13h2v6h-2zm0 8h2v2h-2z"/>
                            </svg>
                            Microsoft Teams Integration
                        </h3>
                        
                        <div class="mb-4">
                            <label class="flex items-center gap-2 mb-3">
                                <input type="checkbox" id="editTeamsNotificationsEnabled"
                                       class="w-4 h-4 text-purple-600 border-gray-300 rounded focus:ring-purple-500">
                                <span class="text-sm font-medium text-gray-700">Enable Teams Notifications</span>
                            </label>
                            <p class="text-xs text-gray-500 ml-6">
                                Send real-time notifications and daily reports to your Microsoft Teams channel
                            </p>
=======
                    <!-- Microsoft Teams Integration -->
                    <div class="mb-6 border-t pt-6">
                        <div class="flex items-center gap-2 mb-4">
                            <svg class="w-5 h-5 text-blue-600" fill="currentColor" viewBox="0 0 24 24">
                                <path d="M12 2C6.48 2 2 6.48 2 12s4.48 10 10 10 10-4.48 10-10S17.52 2 12 2zm-2 15l-5-5 1.41-1.41L10 14.17l7.59-7.59L19 8l-9 9z"/>
                            </svg>
                            <h3 class="text-lg font-semibold text-gray-900">Microsoft Teams Integration</h3>
                        </div>
                        
                        <div class="mb-4">
                            <label class="flex items-center gap-2 cursor-pointer">
                                <input type="checkbox" id="editTeamsNotificationsEnabled" 
                                       class="w-4 h-4 text-blue-600 border-gray-300 rounded focus:ring-blue-500">
                                <span class="text-sm font-medium text-gray-700">Enable Teams Notifications</span>
                            </label>
                            <p class="text-sm text-gray-500 mt-1 ml-6">Send real-time notifications and daily reports to your Microsoft Teams channel</p>
>>>>>>> c7e83c91
                        </div>
                        
                        <div class="mb-4">
                            <label class="block text-sm font-medium text-gray-700 mb-2">Teams Webhook URL</label>
<<<<<<< HEAD
                            <input type="url" id="editTeamsWebhookUrl" placeholder="https://outlook.office.com/webhook/..."
                                   class="w-full px-3 py-2 border border-gray-300 rounded-lg focus:ring-2 focus:ring-purple-500 text-sm">
                            <p class="text-xs text-gray-500 mt-1">
                                Get this from Teams: Channel → ⋯ → Connectors → Incoming Webhook
                            </p>
=======
                            <input type="url" id="editTeamsWebhookUrl" 
                                   placeholder="https://your-org.webhook.office.com/webhookb2/..."
                                   class="w-full px-3 py-2 border border-gray-300 rounded-lg focus:ring-2 focus:ring-blue-500">
                            <p class="text-sm text-gray-500 mt-1">Get your webhook URL from Teams → Channel → Connectors → Incoming Webhook</p>
>>>>>>> c7e83c91
                        </div>
                    </div>
                    
                    <div class="flex justify-end gap-3">
                        <button type="button" id="cancelEditProject"
                                class="px-4 py-2 border border-gray-300 rounded-lg hover:bg-gray-50">
                            Cancel
                        </button>
                        <button type="submit"
                                class="px-4 py-2 bg-blue-600 text-white rounded-lg hover:bg-blue-700">
                            Save Changes
                        </button>
                    </div>
                </form>
            </div>
        </div>

        <!-- Archived Projects Modal -->
        <div id="archivedProjectsModal" class="hidden fixed inset-0 bg-black bg-opacity-50 flex items-center justify-center z-50">
            <div class="bg-white rounded-lg p-6 w-full max-w-4xl max-h-[90vh] overflow-y-auto">
                <div class="flex justify-between items-center mb-4">
                    <h2 class="text-2xl font-bold">Archived Projects</h2>
                    <button id="closeArchivedProjectsModal" class="text-gray-500 hover:text-gray-700">
                        <svg class="w-6 h-6" fill="none" stroke="currentColor" viewBox="0 0 24 24">
                            <path stroke-linecap="round" stroke-linejoin="round" stroke-width="2" d="M6 18L18 6M6 6l12 12"></path>
                        </svg>
                    </button>
                </div>
                
                <div id="archivedProjectsList" class="space-y-4">
                    <!-- Archived projects will be loaded here -->
                </div>
            </div>
        </div>

        <!-- Edit Issue Modal -->
        <div id="editIssueModal" class="hidden fixed inset-0 bg-black bg-opacity-50 flex items-center justify-center z-50">
            <div class="bg-white rounded-lg p-6 w-full max-w-2xl max-h-[90vh] overflow-y-auto">
                <div class="flex justify-between items-center mb-4">
                    <h2 class="text-2xl font-bold">Edit Issue</h2>
                    <div class="flex items-center gap-2">
                        <button id="copyEditIssueLinkBtn" type="button" class="flex items-center gap-1 px-3 py-1.5 text-sm text-gray-700 bg-gray-100 hover:bg-gray-200 rounded-lg transition-colors">
                            <svg class="w-4 h-4" fill="none" stroke="currentColor" viewBox="0 0 24 24">
                                <path stroke-linecap="round" stroke-linejoin="round" stroke-width="2" d="M8 5H6a2 2 0 00-2 2v12a2 2 0 002 2h10a2 2 0 002-2v-1M8 5a2 2 0 002 2h2a2 2 0 002-2M8 5a2 2 0 012-2h2a2 2 0 012 2m0 0h2a2 2 0 012 2v3m2 4H10m0 0l3-3m-3 3l3 3" />
                            </svg>
                            Copy Link
                        </button>
                        <button id="closeEditIssueModal" class="text-gray-500 hover:text-gray-700">
                            <svg class="w-6 h-6" fill="none" stroke="currentColor" viewBox="0 0 24 24">
                                <path stroke-linecap="round" stroke-linejoin="round" stroke-width="2" d="M6 18L18 6M6 6l12 12"></path>
                            </svg>
                        </button>
                    </div>
                </div>
                
                <form id="editIssueForm">
                    <input type="hidden" id="edit-issue-id">
                    
                    <div class="mb-4">
                        <label class="block text-sm font-medium text-gray-700 mb-2">Title *</label>
                        <input type="text" id="edit-issue-title" required
                               class="w-full px-3 py-2 border border-gray-300 rounded-lg focus:ring-2 focus:ring-blue-500">
                    </div>
                    
                    <div class="mb-4">
                        <label class="block text-sm font-medium text-gray-700 mb-2">Description *</label>
                        <textarea id="edit-issue-description" rows="4" required
                                  class="w-full px-3 py-2 border border-gray-300 rounded-lg focus:ring-2 focus:ring-blue-500"></textarea>
                    </div>
                    
                    <div class="grid grid-cols-2 gap-4 mb-4">
                        <div>
                            <label class="block text-sm font-medium text-gray-700 mb-2">Assignee *</label>
                            <select id="edit-issue-assignee" required
                                    class="w-full px-3 py-2 border border-gray-300 rounded-lg focus:ring-2 focus:ring-blue-500">
                                <option value="">Select Assignee</option>
                            </select>
                        </div>
                        <div>
                            <label class="block text-sm font-medium text-gray-700 mb-2">Due Date *</label>
                            <input type="date" id="edit-issue-due-date" required
                                   class="w-full px-3 py-2 border border-gray-300 rounded-lg focus:ring-2 focus:ring-blue-500">
                        </div>
                    </div>
                    
                    <div class="grid grid-cols-2 gap-4 mb-4">
                        <div>
                            <label class="block text-sm font-medium text-gray-700 mb-2">Priority *</label>
                            <select id="edit-issue-priority" required
                                    class="w-full px-3 py-2 border border-gray-300 rounded-lg focus:ring-2 focus:ring-blue-500">
                                <option value="low">Low</option>
                                <option value="medium">Medium</option>
                                <option value="high">High</option>
                                <option value="critical">Critical</option>
                            </select>
                        </div>
                        <div>
                            <label class="block text-sm font-medium text-gray-700 mb-2">Status *</label>
                            <select id="edit-issue-status" required
                                    class="w-full px-3 py-2 border border-gray-300 rounded-lg focus:ring-2 focus:ring-blue-500">
                                <option value="To Do">To Do</option>
                                <option value="In Progress">In Progress</option>
                                <option value="Blocked">Blocked</option>
                                <option value="Done">Done</option>
                            </select>
                        </div>
                    </div>
                    
<<<<<<< HEAD
                    <div class="grid grid-cols-2 gap-4 mb-4">
                        <div>
                            <label class="block text-sm font-medium text-gray-700 mb-2">Category</label>
                            <select id="edit-issue-category"
                                    class="w-full px-3 py-2 border border-gray-300 rounded-lg focus:ring-2 focus:ring-blue-500">
                                <option value="">Select Category</option>
                                <option value="Technical">Technical</option>
                                <option value="Resource">Resource</option>
                                <option value="Risk">Risk</option>
                                <option value="Process">Process</option>
                                <option value="General">General</option>
                            </select>
                        </div>
                        <div>
                            <label class="block text-sm font-medium text-gray-700 mb-2">Progress %</label>
                            <input type="number" id="edit-issue-progress" min="0" max="100" value="0"
                                   class="w-full px-3 py-2 border border-gray-300 rounded-lg focus:ring-2 focus:ring-blue-500">
                        </div>
                    </div>
                    
                    <!-- File Attachments Section -->
                    <div class="mb-6 border-t pt-4">
                        <label class="block text-sm font-medium text-gray-700 mb-2">
                            <svg class="w-5 h-5 inline mr-1" fill="none" stroke="currentColor" viewBox="0 0 24 24">
                                <path stroke-linecap="round" stroke-linejoin="round" stroke-width="2" d="M15.172 7l-6.586 6.586a2 2 0 102.828 2.828l6.414-6.586a4 4 0 00-5.656-5.656l-6.415 6.585a6 6 0 108.486 8.486L20.5 13" />
                            </svg>
                            Add Attachments
                        </label>
                        <input type="file" id="edit-issue-attachments" multiple
                               accept=".pdf,.doc,.docx,.xls,.xlsx,.png,.jpg,.jpeg,.gif,.txt,.csv,.zip"
                               class="w-full px-3 py-2 border border-gray-300 rounded-lg focus:ring-2 focus:ring-blue-500">
                        <p class="text-xs text-gray-500 mt-1">Max 5 files, 10MB each. Supported: PDF, Word, Excel, Images, Text, CSV, ZIP</p>
                    </div>

                    <!-- Tags Section -->
                    <div class="mb-6 border-t pt-4">
                        <label class="block text-sm font-medium text-gray-700 mb-2">
                            <svg class="w-5 h-5 inline mr-1" fill="none" stroke="currentColor" viewBox="0 0 24 24">
                                <path stroke-linecap="round" stroke-linejoin="round" stroke-width="2" d="M7 7h.01M7 3h5c.512 0 1.024.195 1.414.586l7 7a2 2 0 010 2.828l-7 7a2 2 0 01-2.828 0l-7-7A1.994 1.994 0 013 12V7a4 4 0 014-4z" />
                            </svg>
                            Tags
                        </label>
                        <div class="flex gap-2 mb-1">
                            <select id="edit-issue-tag-select" class="flex-1 px-3 py-2 border border-gray-300 rounded-lg focus:ring-2 focus:ring-blue-500">
                                <option value="">Add a tag...</option>
                            </select>
                            <button type="button" id="edit-issue-new-tag-btn" class="px-3 py-2 bg-amber-600 text-white rounded-lg hover:bg-amber-700 whitespace-nowrap text-sm">
                                + New Tag
                            </button>
                        </div>
                        <div id="edit-issue-new-tag-form" class="hidden mb-2 p-3 bg-gray-50 rounded-lg border border-gray-200">
                            <div class="flex gap-2 items-end">
                                <div class="flex-1">
                                    <label class="block text-xs font-medium mb-1">Tag Name</label>
                                    <input type="text" id="edit-issue-new-tag-name" placeholder="Enter tag name" class="w-full border rounded px-2 py-1 text-sm">
                                </div>
                                <div>
                                    <label class="block text-xs font-medium mb-1">Color</label>
                                    <input type="color" id="edit-issue-new-tag-color" value="#3B82F6" class="border rounded px-1 py-1 h-8">
                                </div>
                                <button type="button" id="edit-issue-save-tag-btn" class="px-3 py-1 bg-green-600 text-white rounded hover:bg-green-700 text-sm">Save</button>
                                <button type="button" id="edit-issue-cancel-tag-btn" class="px-3 py-1 bg-gray-400 text-white rounded hover:bg-gray-500 text-sm">Cancel</button>
                            </div>
                        </div>
                        <div id="edit-issue-selected-tags" class="flex flex-wrap gap-2 mt-3">
                            <!-- Selected tags will appear here -->
                        </div>
=======
                    <div class="mb-4">
                        <label class="block text-sm font-medium text-gray-700 mb-2">Category</label>
                        <select id="edit-issue-category"
                                class="w-full px-3 py-2 border border-gray-300 rounded-lg focus:ring-2 focus:ring-blue-500">
                            <option value="">Select Category</option>
                        </select>
>>>>>>> c7e83c91
                    </div>
                    
                    <div class="mb-6">
                        <label class="block text-sm font-medium text-gray-700 mb-2">Tags</label>
                        <select id="edit-issue-tags" multiple
                                class="w-full px-3 py-2 border border-gray-300 rounded-lg focus:ring-2 focus:ring-blue-500"
                                style="min-height: 100px;">
                            <option value="" disabled>Loading tags...</option>
                        </select>
                        <small class="text-gray-500">Hold Ctrl/Cmd to select multiple tags</small>
                    </div>
                    
                    <div class="flex justify-end gap-3">
                        <button type="button" id="cancelEditIssue"
                                class="px-4 py-2 border border-gray-300 rounded-lg hover:bg-gray-50">
                            Cancel
                        </button>
                        <button type="submit"
                                class="px-4 py-2 bg-blue-600 text-white rounded-lg hover:bg-blue-700">
                            Save Changes
                        </button>
                    </div>
                </form>
            </div>
        </div>

        <!-- Edit Action Item Modal -->
        <div id="editActionItemModal" class="hidden fixed inset-0 bg-black bg-opacity-50 flex items-center justify-center z-50">
            <div class="bg-white rounded-lg p-6 w-full max-w-2xl max-h-[90vh] overflow-y-auto">
                <div class="flex justify-between items-center mb-4">
                    <h2 class="text-2xl font-bold">Edit Action Item</h2>
                    <div class="flex items-center gap-2">
                        <button id="copyEditActionItemLinkBtn" type="button" class="flex items-center gap-1 px-3 py-1.5 text-sm text-gray-700 bg-gray-100 hover:bg-gray-200 rounded-lg transition-colors">
                            <svg class="w-4 h-4" fill="none" stroke="currentColor" viewBox="0 0 24 24">
                                <path stroke-linecap="round" stroke-linejoin="round" stroke-width="2" d="M8 5H6a2 2 0 00-2 2v12a2 2 0 002 2h10a2 2 0 002-2v-1M8 5a2 2 0 002 2h2a2 2 0 002-2M8 5a2 2 0 012-2h2a2 2 0 012 2m0 0h2a2 2 0 012 2v3m2 4H10m0 0l3-3m-3 3l3 3" />
                            </svg>
                            Copy Link
                        </button>
                        <button id="closeEditActionItemModal" class="text-gray-500 hover:text-gray-700">
                            <svg class="w-6 h-6" fill="none" stroke="currentColor" viewBox="0 0 24 24">
                                <path stroke-linecap="round" stroke-linejoin="round" stroke-width="2" d="M6 18L18 6M6 6l12 12"></path>
                            </svg>
                        </button>
                    </div>
                </div>
                
                <form id="editActionItemForm">
                    <input type="hidden" id="edit-action-item-id">
                    
                    <div class="mb-4">
                        <label class="block text-sm font-medium text-gray-700 mb-2">Title *</label>
                        <input type="text" id="edit-action-item-title" required
                               class="w-full px-3 py-2 border border-gray-300 rounded-lg focus:ring-2 focus:ring-blue-500">
                    </div>
                    
                    <div class="mb-4">
                        <label class="block text-sm font-medium text-gray-700 mb-2">Description</label>
                        <textarea id="edit-action-item-description" rows="4"
                                  class="w-full px-3 py-2 border border-gray-300 rounded-lg focus:ring-2 focus:ring-blue-500"></textarea>
                    </div>
                    
                    <div class="grid grid-cols-2 gap-4 mb-4">
                        <div>
                            <label class="block text-sm font-medium text-gray-700 mb-2">Assignee</label>
                            <select id="edit-action-item-assignee"
                                    class="w-full px-3 py-2 border border-gray-300 rounded-lg focus:ring-2 focus:ring-blue-500">
                                <option value="">Select Assignee</option>
                            </select>
                        </div>
                        <div>
                            <label class="block text-sm font-medium text-gray-700 mb-2">Due Date</label>
                            <input type="date" id="edit-action-item-due-date"
                                   class="w-full px-3 py-2 border border-gray-300 rounded-lg focus:ring-2 focus:ring-blue-500">
                        </div>
                    </div>
                    
                    <div class="grid grid-cols-3 gap-4 mb-4">
                        <div>
                            <label class="block text-sm font-medium text-gray-700 mb-2">Priority *</label>
                            <select id="edit-action-item-priority" required
                                    class="w-full px-3 py-2 border border-gray-300 rounded-lg focus:ring-2 focus:ring-blue-500">
                                <option value="low">Low</option>
                                <option value="medium">Medium</option>
                                <option value="high">High</option>
                                <option value="critical">Critical</option>
                            </select>
                        </div>
                        <div>
                            <label class="block text-sm font-medium text-gray-700 mb-2">Status *</label>
                            <select id="edit-action-item-status" required
                                    class="w-full px-3 py-2 border border-gray-300 rounded-lg focus:ring-2 focus:ring-blue-500">
                                <option value="To Do">To Do</option>
                                <option value="In Progress">In Progress</option>
                                <option value="Blocked">Blocked</option>
                                <option value="Done">Done</option>
                            </select>
                        </div>
                        <div>
                            <label class="block text-sm font-medium text-gray-700 mb-2">Progress %</label>
                            <input type="number" id="edit-action-item-progress" min="0" max="100" value="0"
                                   class="w-full px-3 py-2 border border-gray-300 rounded-lg focus:ring-2 focus:ring-blue-500">
                        </div>
                    </div>
                    
<<<<<<< HEAD
                    <!-- File Attachments Section -->
                    <div class="mb-6 border-t pt-4">
                        <label class="block text-sm font-medium text-gray-700 mb-2">
                            <svg class="w-5 h-5 inline mr-1" fill="none" stroke="currentColor" viewBox="0 0 24 24">
                                <path stroke-linecap="round" stroke-linejoin="round" stroke-width="2" d="M15.172 7l-6.586 6.586a2 2 0 102.828 2.828l6.414-6.586a4 4 0 00-5.656-5.656l-6.415 6.585a6 6 0 108.486 8.486L20.5 13" />
                            </svg>
                            Add Attachments
                        </label>
                        <input type="file" id="edit-action-item-attachments" multiple
                               accept=".pdf,.doc,.docx,.xls,.xlsx,.png,.jpg,.jpeg,.gif,.txt,.csv,.zip"
                               class="w-full px-3 py-2 border border-gray-300 rounded-lg focus:ring-2 focus:ring-blue-500">
                        <p class="text-xs text-gray-500 mt-1">Max 5 files, 10MB each. Supported: PDF, Word, Excel, Images, Text, CSV, ZIP</p>
                    </div>

                    <!-- Tags Section -->
                    <div class="mb-6 border-t pt-4">
                        <label class="block text-sm font-medium text-gray-700 mb-2">
                            <svg class="w-5 h-5 inline mr-1" fill="none" stroke="currentColor" viewBox="0 0 24 24">
                                <path stroke-linecap="round" stroke-linejoin="round" stroke-width="2" d="M7 7h.01M7 3h5c.512 0 1.024.195 1.414.586l7 7a2 2 0 010 2.828l-7 7a2 2 0 01-2.828 0l-7-7A1.994 1.994 0 013 12V7a4 4 0 014-4z" />
                            </svg>
                            Tags
                        </label>
                        <div class="flex gap-2 mb-1">
                            <select id="edit-action-item-tag-select" class="flex-1 px-3 py-2 border border-gray-300 rounded-lg focus:ring-2 focus:ring-blue-500">
                                <option value="">Add a tag...</option>
                            </select>
                            <button type="button" id="edit-action-item-new-tag-btn" class="px-3 py-2 bg-amber-600 text-white rounded-lg hover:bg-amber-700 whitespace-nowrap text-sm">
                                + New Tag
                            </button>
                        </div>
                        <div id="edit-action-item-new-tag-form" class="hidden mb-2 p-3 bg-gray-50 rounded-lg border border-gray-200">
                            <div class="flex gap-2 items-end">
                                <div class="flex-1">
                                    <label class="block text-xs font-medium mb-1">Tag Name</label>
                                    <input type="text" id="edit-action-item-new-tag-name" placeholder="Enter tag name" class="w-full border rounded px-2 py-1 text-sm">
                                </div>
                                <div>
                                    <label class="block text-xs font-medium mb-1">Color</label>
                                    <input type="color" id="edit-action-item-new-tag-color" value="#3B82F6" class="border rounded px-1 py-1 h-8">
                                </div>
                                <button type="button" id="edit-action-item-save-tag-btn" class="px-3 py-1 bg-green-600 text-white rounded hover:bg-green-700 text-sm">Save</button>
                                <button type="button" id="edit-action-item-cancel-tag-btn" class="px-3 py-1 bg-gray-400 text-white rounded hover:bg-gray-500 text-sm">Cancel</button>
                            </div>
                        </div>
                        <div id="edit-action-item-selected-tags" class="flex flex-wrap gap-2 mt-3">
                            <!-- Selected tags will appear here -->
                        </div>
=======
                    <div class="mb-6">
                        <label class="block text-sm font-medium text-gray-700 mb-2">Tags</label>
                        <select id="edit-action-item-tags" multiple
                                class="w-full px-3 py-2 border border-gray-300 rounded-lg focus:ring-2 focus:ring-blue-500"
                                style="min-height: 100px;">
                            <option value="" disabled>Loading tags...</option>
                        </select>
                        <small class="text-gray-500">Hold Ctrl/Cmd to select multiple tags</small>
>>>>>>> c7e83c91
                    </div>
                    
                    <div class="flex justify-end gap-3">
                        <button type="button" id="cancelEditActionItem"
                                class="px-4 py-2 border border-gray-300 rounded-lg hover:bg-gray-50">
                            Cancel
                        </button>
                        <button type="submit"
                                class="px-4 py-2 bg-blue-600 text-white rounded-lg hover:bg-blue-700">
                            Save Changes
                        </button>
                    </div>
                </form>
            </div>
        </div>

        <script src="header.js?v=4"></script>
        <script src="auth.js?v=10"></script>
        <style>
            .line-clamp-5 {
                display: -webkit-box;
                -webkit-line-clamp: 5;
                -webkit-box-orient: vertical;
                overflow: hidden;
            }
            
            /* Due date badges */
            .due-date-badge {
                display: inline-flex;
                align-items: center;
                gap: 6px;
                padding: 6px 10px;
                border-radius: 6px;
                font-size: 13px;
                font-weight: 500;
                margin-top: 8px;
                border-left: 3px solid;
            }
            
            /* Highlight animation for shared links */
            @keyframes highlight-pulse {
                0%, 100% {
                    box-shadow: 0 0 0 0 rgba(59, 130, 246, 0);
                }
                50% {
                    box-shadow: 0 0 0 8px rgba(59, 130, 246, 0.4);
                }
            }
            
            .highlight-card {
                animation: highlight-pulse 2s ease-in-out 3;
                border: 2px solid #3b82f6 !important;
            }
            
            .due-date-badge i {
                font-size: 12px;
            }
            
            .due-date-badge.overdue {
                background: #fee2e2;
                color: #dc2626;
                border-left-color: #dc2626;
            }
            
            .due-date-badge.today {
                background: #fef3c7;
                color: #d97706;
                border-left-color: #d97706;
            }
            
            .due-date-badge.soon {
                background: #fef3c7;
                color: #f59e0b;
            }
            
            /* Tag styles */
            .tag-badge {
                display: inline-flex;
                align-items: center;
                gap: 6px;
                padding: 4px 12px;
                border-radius: 16px;
                font-size: 12px;
                font-weight: 500;
                border: 1px solid;
            }
            
            .tag-badge .remove-tag {
                cursor: pointer;
                opacity: 0.7;
                font-size: 14px;
                margin-left: 2px;
            }
            
            .tag-badge .remove-tag:hover {
                opacity: 1;
            }
            
            .card-tags {
                display: flex;
                flex-wrap: wrap;
                gap: 6px;
                margin-top: 8px;
                padding-top: 8px;
                border-top: 1px solid #e5e7eb;
                border-left-color: #f59e0b;
            }
            
            .due-date-badge.future {
                background: #dbeafe;
                color: #2563eb;
                border-left-color: #2563eb;
            }
            
            .due-date-badge.none {
                background: #f3f4f6;
                color: #6b7280;
                border-left-color: transparent;
            }
            
            /* Mobile responsive */
            @media (max-width: 768px) {
                .due-date-badge {
                    font-size: 11px;
                    padding: 4px 8px;
                    gap: 4px;
                }
                
                .due-date-badge i {
                    font-size: 10px;
                }
            }
            
            /* Card creator display */
            .card-creator {
                display: flex;
                align-items: center;
                gap: 6px;
                margin-top: 8px;
                padding-top: 8px;
                border-top: 1px solid #e5e7eb;
                font-size: 13px;
                color: #6b7280;
            }
            
            .card-creator i {
                font-size: 14px;
                color: #9ca3af;
            }
            
            .card-creator span {
                font-weight: 500;
            }
            
            /* Mobile responsive */
            @media (max-width: 768px) {
                .card-creator {
                    font-size: 12px;
                }
                
                .card-creator i {
                    font-size: 12px;
                }
            }
            
            /* Sort dropdown styles */
            .column-sort-select {
                font-size: 11px;
                padding: 4px 8px;
                border: 1px solid #d1d5db;
                border-radius: 6px;
                background-color: white;
                cursor: pointer;
                transition: all 0.2s ease;
                max-width: 140px;
            }
            
            .column-sort-select:hover {
                border-color: #9ca3af;
                background-color: #f9fafb;
            }
            
            .column-sort-select:focus {
                outline: none;
                border-color: #3b82f6;
                box-shadow: 0 0 0 3px rgba(59, 130, 246, 0.1);
            }
            
            /* Mobile responsive for sort dropdown */
            @media (max-width: 768px) {
                .column-sort-select {
                    font-size: 10px;
                    padding: 3px 6px;
                    max-width: 120px;
                }
            }
            
            /* Phase 3: Refresh controls */
            .sort-controls {
                display: flex;
                align-items: center;
                gap: 16px;
                margin-top: 12px;
                margin-bottom: 12px;
            }
            
            .btn-refresh {
                padding: 8px 16px;
                background: #3b82f6;
                color: white;
                border: none;
                border-radius: 6px;
                cursor: pointer;
                font-size: 14px;
                display: flex;
                align-items: center;
                gap: 8px;
                transition: background 0.2s;
            }
            
            .btn-refresh:hover {
                background: #2563eb;
            }
            
            .btn-refresh i {
                font-size: 12px;
            }
            
            .auto-refresh-toggle {
                display: flex;
                align-items: center;
                gap: 8px;
                font-size: 14px;
            }
            
            .auto-refresh-toggle label {
                display: flex;
                align-items: center;
                gap: 6px;
                cursor: pointer;
            }
            
            .auto-refresh-toggle input[type="checkbox"] {
                cursor: pointer;
            }
            
            /* Phase 3: Toast notifications */
            .toast {
                position: fixed;
                bottom: 20px;
                right: 20px;
                padding: 12px 20px;
                background: #1f2937;
                color: white;
                border-radius: 8px;
                box-shadow: 0 4px 12px rgba(0, 0, 0, 0.15);
                opacity: 0;
                transform: translateY(20px);
                transition: all 0.3s;
                z-index: 9999;
            }
            
            .toast.show {
                opacity: 1;
                transform: translateY(0);
            }
            
            .toast.toast-success {
                background: #10b981;
            }
            
            .toast.toast-info {
                background: #3b82f6;
            }
            
            /* Mobile responsive for refresh controls */
            @media (max-width: 768px) {
                .sort-controls {
                    flex-direction: column;
                    align-items: stretch;
                    gap: 8px;
                    width: 100%;
                    margin-top: 12px;
                }
                
                .btn-refresh {
                    width: 100%;
                    justify-content: center;
                }
            }
        </style>
<<<<<<< HEAD
        <script src="comments.js?v=8"></script>
        <script src="app.js?v=46"></script>
        <script src="js/project-management.js?v=2"></script>
=======
        <script src="comments.js?v=1"></script>
        <script src="app.js?v=23"></script>
        <script src="js/project-management.js"></script>
>>>>>>> c7e83c91
    </body>
</html><|MERGE_RESOLUTION|>--- conflicted
+++ resolved
@@ -96,12 +96,6 @@
                                             <p id="mobile-userEmail" class="text-xs text-gray-600"></p>
                                         </div>
                                         
-                                        <a href="admin-assignees.html" id="admin-tools-link" class="hidden block px-4 py-2 text-gray-800 hover:bg-gray-100">
-                                            <svg class="w-4 h-4 inline mr-2" fill="none" stroke="currentColor" viewBox="0 0 24 24">
-                                                <path stroke-linecap="round" stroke-linejoin="round" stroke-width="2" d="M12 6V4m0 2a2 2 0 100 4m0-4a2 2 0 110 4m-6 8a2 2 0 100-4m0 4a2 2 0 110-4m0 4v2m0-6V4m6 6v10m6-2a2 2 0 100-4m0 4a2 2 0 110-4m0 4v2m0-6V4"></path>
-                                            </svg>
-                                            Admin Tools
-                                        </a>
                                         <a href="notification-settings.html" class="block px-4 py-2 text-gray-800 hover:bg-gray-100">
                                             <svg class="w-4 h-4 inline mr-2" fill="none" stroke="currentColor" viewBox="0 0 24 24">
                                                 <path stroke-linecap="round" stroke-linejoin="round" stroke-width="2" d="M10.325 4.317c.426-1.756 2.924-1.756 3.35 0a1.724 1.724 0 002.573 1.066c1.543-.94 3.31.826 2.37 2.37a1.724 1.724 0 001.065 2.572c1.756.426 1.756 2.924 0 3.35a1.724 1.724 0 00-1.066 2.573c.94 1.543-.826 3.31-2.37 2.37a1.724 1.724 0 00-2.572 1.065c-.426 1.756-2.924 1.756-3.35 0a1.724 1.724 0 00-2.573-1.066c-1.543.94-3.31-.826-2.37-2.37a1.724 1.724 0 00-1.065-2.572c-1.756-.426-1.756-2.924 0-3.35a1.724 1.724 0 001.066-2.573c-.94-1.543.826-3.31 2.37-2.37.996.608 2.296.07 2.572-1.065z"></path>
@@ -203,26 +197,16 @@
                                     </svg>
                                     Transcripts
                                 </button>
-<<<<<<< HEAD
-                                <!-- Tags Management button -->
-                                <button
-                                    id="tags-management-btn"
-                                    data-requires-write
-                                    class="bg-amber-600 text-white px-4 py-2 rounded-lg hover:bg-amber-700 flex items-center gap-2 transition-all"
-=======
                                 <!-- Tags button -->
                                 <button
                                     id="view-tags-btn"
                                     class="bg-teal-600 text-white px-4 py-2 rounded-lg hover:bg-teal-700 flex items-center gap-2 transition-all"
->>>>>>> c7e83c91
                                 >
                                     <svg class="w-5 h-5" fill="none" stroke="currentColor" viewBox="0 0 24 24">
                                         <path stroke-linecap="round" stroke-linejoin="round" stroke-width="2" d="M7 7h.01M7 3h5c.512 0 1.024.195 1.414.586l7 7a2 2 0 010 2.828l-7 7a2 2 0 01-2.828 0l-7-7A1.994 1.994 0 013 12V7a4 4 0 014-4z"/>
                                     </svg>
                                     Tags
                                 </button>
-<<<<<<< HEAD
-=======
                                 <!-- Risk Register button -->
                                 <button
                                     id="view-risks-btn"
@@ -233,7 +217,6 @@
                                     </svg>
                                     Risks
                                 </button>
->>>>>>> c7e83c91
                             </div>
                             
                             <!-- Create buttons remain on right -->
@@ -334,18 +317,6 @@
                                         <!-- Dynamic options will be added by JavaScript -->
                                     </select>
                                 </div>
-                                
-                                <!-- Tag Filter -->
-                                <div>
-                                    <label class="block text-xs font-medium text-gray-600 mb-1">Tag</label>
-                                    <select 
-                                        id="tag-filter"
-                                        class="w-full px-3 py-2 border border-gray-300 rounded-md text-sm focus:ring-2 focus:ring-blue-500 focus:border-transparent"
-                                    >
-                                        <option value="">All Tags</option>
-                                        <!-- Dynamic options will be added by JavaScript -->
-                                    </select>
-                                </div>
                             </div>
                             
                             <!-- Active Filters Display -->
@@ -362,105 +333,33 @@
                         <!-- Kanban Board -->
                         <div class="grid grid-cols-1 md:grid-cols-4 gap-4">
                             <div class="bg-gray-100 rounded-lg p-4">
-                                <div class="flex justify-between items-center mb-3">
-                                    <h4 class="font-semibold text-gray-700">
-                                        To Do <span id="todo-count" class="text-sm font-normal">(0)</span>
-                                    </h4>
-                                    <select class="column-sort-select text-xs border-gray-300 rounded px-2 py-1" data-column="todo" onchange="handleSortChange(this)">
-                                        <optgroup label="Single Criteria">
-                                            <option value="due-overdue-first">⚠️ Overdue First</option>
-                                            <option value="due-earliest">📅 Earliest</option>
-                                            <option value="due-latest">📅 Latest</option>
-                                            <option value="priority">🔥 Priority</option>
-                                            <option value="created-desc">🆕 Recent</option>
-                                            <option value="updated-desc">🕐 Updated</option>
-                                            <option value="manual">✋ Manual</option>
-                                        </optgroup>
-                                        <optgroup label="Multi-Criteria">
-                                            <option value="priority-due-date">🔥📅 Priority + Due Date</option>
-                                            <option value="overdue-priority">⚠️🔥 Overdue + Priority</option>
-                                            <option value="smart-sort">🎯 Smart Sort</option>
-                                        </optgroup>
-                                    </select>
-                                </div>
+                                <h4 class="font-semibold mb-3 text-gray-700">
+                                    To Do
+                                </h4>
                                 <div id="todo-column" class="space-y-2">
                                     <!-- Items will be loaded here -->
                                 </div>
                             </div>
                             <div class="bg-blue-50 rounded-lg p-4">
-                                <div class="flex justify-between items-center mb-3">
-                                    <h4 class="font-semibold text-blue-700">
-                                        In Progress <span id="inprogress-count" class="text-sm font-normal">(0)</span>
-                                    </h4>
-                                    <select class="column-sort-select text-xs border-gray-300 rounded px-2 py-1" data-column="inprogress" onchange="handleSortChange(this)">
-                                        <optgroup label="Single Criteria">
-                                            <option value="due-overdue-first">⚠️ Overdue First</option>
-                                            <option value="due-earliest">📅 Earliest</option>
-                                            <option value="due-latest">📅 Latest</option>
-                                            <option value="priority">🔥 Priority</option>
-                                            <option value="created-desc">🆕 Recent</option>
-                                            <option value="updated-desc">🕐 Updated</option>
-                                            <option value="manual">✋ Manual</option>
-                                        </optgroup>
-                                        <optgroup label="Multi-Criteria">
-                                            <option value="priority-due-date">🔥📅 Priority + Due Date</option>
-                                            <option value="overdue-priority">⚠️🔥 Overdue + Priority</option>
-                                            <option value="smart-sort">🎯 Smart Sort</option>
-                                        </optgroup>
-                                    </select>
-                                </div>
+                                <h4 class="font-semibold mb-3 text-blue-700">
+                                    In Progress
+                                </h4>
                                 <div id="inprogress-column" class="space-y-2">
                                     <!-- Items will be loaded here -->
                                 </div>
                             </div>
                             <div class="bg-yellow-50 rounded-lg p-4">
-                                <div class="flex justify-between items-center mb-3">
-                                    <h4 class="font-semibold text-yellow-700">
-                                        Blocked <span id="blocked-count" class="text-sm font-normal">(0)</span>
-                                    </h4>
-                                    <select class="column-sort-select text-xs border-gray-300 rounded px-2 py-1" data-column="blocked" onchange="handleSortChange(this)">
-                                        <optgroup label="Single Criteria">
-                                            <option value="due-overdue-first">⚠️ Overdue First</option>
-                                            <option value="due-earliest">📅 Earliest</option>
-                                            <option value="due-latest">📅 Latest</option>
-                                            <option value="priority">🔥 Priority</option>
-                                            <option value="created-desc">🆕 Recent</option>
-                                            <option value="updated-desc">🕐 Updated</option>
-                                            <option value="manual">✋ Manual</option>
-                                        </optgroup>
-                                        <optgroup label="Multi-Criteria">
-                                            <option value="priority-due-date">🔥📅 Priority + Due Date</option>
-                                            <option value="overdue-priority">⚠️🔥 Overdue + Priority</option>
-                                            <option value="smart-sort">🎯 Smart Sort</option>
-                                        </optgroup>
-                                    </select>
-                                </div>
+                                <h4 class="font-semibold mb-3 text-yellow-700">
+                                    Blocked
+                                </h4>
                                 <div id="blocked-column" class="space-y-2">
                                     <!-- Items will be loaded here -->
                                 </div>
                             </div>
                             <div class="bg-green-50 rounded-lg p-4">
-                                <div class="flex justify-between items-center mb-3">
-                                    <h4 class="font-semibold text-green-700">
-                                        Done <span id="done-count" class="text-sm font-normal">(0)</span>
-                                    </h4>
-                                    <select class="column-sort-select text-xs border-gray-300 rounded px-2 py-1" data-column="done" onchange="handleSortChange(this)">
-                                        <optgroup label="Single Criteria">
-                                            <option value="due-overdue-first">⚠️ Overdue First</option>
-                                            <option value="due-earliest">📅 Earliest</option>
-                                            <option value="due-latest">📅 Latest</option>
-                                            <option value="priority">🔥 Priority</option>
-                                            <option value="created-desc">🆕 Recent</option>
-                                            <option value="updated-desc">🕐 Updated</option>
-                                            <option value="manual">✋ Manual</option>
-                                        </optgroup>
-                                        <optgroup label="Multi-Criteria">
-                                            <option value="priority-due-date">🔥📅 Priority + Due Date</option>
-                                            <option value="overdue-priority">⚠️🔥 Overdue + Priority</option>
-                                            <option value="smart-sort">🎯 Smart Sort</option>
-                                        </optgroup>
-                                    </select>
-                                </div>
+                                <h4 class="font-semibold mb-3 text-green-700">
+                                    Done
+                                </h4>
                                 <div id="done-column" class="space-y-2">
                                     <!-- Items will be loaded here -->
                                 </div>
@@ -706,32 +605,6 @@
                             <!-- Item details will be displayed here -->
                         </div>
                         
-                        <!-- Attachments Section -->
-                        <div class="border-t pt-6 mb-6">
-                            <div class="flex items-center justify-between mb-4">
-                                <h3 class="text-lg font-semibold flex items-center gap-2">
-                                    <svg class="w-5 h-5" fill="none" stroke="currentColor" viewBox="0 0 24 24">
-                                        <path stroke-linecap="round" stroke-linejoin="round" stroke-width="2" d="M15.172 7l-6.586 6.586a2 2 0 102.828 2.828l6.414-6.586a4 4 0 00-5.656-5.656l-6.415 6.585a6 6 0 108.486 8.486L20.5 13" />
-                                    </svg>
-                                    Attachments
-                                    <span id="item-detail-attachment-count" class="text-sm text-gray-500">(0)</span>
-                                </h3>
-                                <label for="item-detail-attachment-upload" class="cursor-pointer bg-indigo-600 hover:bg-indigo-700 text-white px-4 py-2 rounded-lg text-sm flex items-center gap-2">
-                                    <svg class="w-4 h-4" fill="none" stroke="currentColor" viewBox="0 0 24 24">
-                                        <path stroke-linecap="round" stroke-linejoin="round" stroke-width="2" d="M12 6v6m0 0v6m0-6h6m-6 0H6" />
-                                    </svg>
-                                    Upload Files
-                                </label>
-                                <input type="file" id="item-detail-attachment-upload" multiple class="hidden"
-                                       accept=".pdf,.doc,.docx,.xls,.xlsx,.png,.jpg,.jpeg,.gif,.txt,.csv,.zip">
-                            </div>
-                            
-                            <!-- Attachments List -->
-                            <div id="item-detail-attachments-list">
-                                <!-- Attachments will be populated here -->
-                            </div>
-                        </div>
-                        
                         <!-- Comments Section -->
                         <div class="border-t pt-6">
                             <h3 class="text-lg font-semibold mb-4 flex items-center gap-2">
@@ -742,16 +615,14 @@
                             
                             <!-- Comment Input -->
                             <div class="mb-4">
-                                <div class="relative">
-                                    <textarea 
-                                        id="item-detail-new-comment"
-                                        class="w-full px-3 py-2 border border-gray-300 rounded-lg focus:ring-2 focus:ring-indigo-500 resize-none"
-                                        rows="3"
-                                        placeholder="Add a comment... Use @username to mention someone"></textarea>
-                                    
-                                    <!-- Mention Autocomplete Dropdown -->
-                                    <div id="item-detail-mention-dropdown" class="hidden absolute bg-white border border-gray-300 rounded-lg shadow-lg mt-1 max-h-48 overflow-y-auto z-50" style="display: none;"></div>
-                                </div>
+                                <textarea 
+                                    id="item-detail-new-comment"
+                                    class="w-full px-3 py-2 border border-gray-300 rounded-lg focus:ring-2 focus:ring-indigo-500 resize-none"
+                                    rows="3"
+                                    placeholder="Add a comment... Use @username to mention someone"></textarea>
+                                
+                                <!-- Mention Autocomplete Dropdown -->
+                                <div id="item-detail-mention-dropdown" class="hidden absolute bg-white border border-gray-300 rounded-lg shadow-lg mt-1 max-h-48 overflow-y-auto z-50"></div>
                                 
                                 <div class="flex justify-between items-center mt-2">
                                     <div class="text-xs text-gray-500">
@@ -879,26 +750,6 @@
                         </div>
                     </div>
                     
-<<<<<<< HEAD
-                    <!-- Teams Integration Section -->
-                    <div class="mb-6 border-t pt-4">
-                        <h3 class="text-lg font-semibold text-gray-900 mb-3 flex items-center gap-2">
-                            <svg class="w-5 h-5 text-purple-600" fill="currentColor" viewBox="0 0 24 24">
-                                <path d="M12 2C6.477 2 2 6.477 2 12s4.477 10 10 10 10-4.477 10-10S17.523 2 12 2zm0 18c-4.411 0-8-3.589-8-8s3.589-8 8-8 8 3.589 8 8-3.589 8-8 8zm-1-13h2v6h-2zm0 8h2v2h-2z"/>
-                            </svg>
-                            Microsoft Teams Integration
-                        </h3>
-                        
-                        <div class="mb-4">
-                            <label class="flex items-center gap-2 mb-3">
-                                <input type="checkbox" id="editTeamsNotificationsEnabled"
-                                       class="w-4 h-4 text-purple-600 border-gray-300 rounded focus:ring-purple-500">
-                                <span class="text-sm font-medium text-gray-700">Enable Teams Notifications</span>
-                            </label>
-                            <p class="text-xs text-gray-500 ml-6">
-                                Send real-time notifications and daily reports to your Microsoft Teams channel
-                            </p>
-=======
                     <!-- Microsoft Teams Integration -->
                     <div class="mb-6 border-t pt-6">
                         <div class="flex items-center gap-2 mb-4">
@@ -915,23 +766,14 @@
                                 <span class="text-sm font-medium text-gray-700">Enable Teams Notifications</span>
                             </label>
                             <p class="text-sm text-gray-500 mt-1 ml-6">Send real-time notifications and daily reports to your Microsoft Teams channel</p>
->>>>>>> c7e83c91
                         </div>
                         
                         <div class="mb-4">
                             <label class="block text-sm font-medium text-gray-700 mb-2">Teams Webhook URL</label>
-<<<<<<< HEAD
-                            <input type="url" id="editTeamsWebhookUrl" placeholder="https://outlook.office.com/webhook/..."
-                                   class="w-full px-3 py-2 border border-gray-300 rounded-lg focus:ring-2 focus:ring-purple-500 text-sm">
-                            <p class="text-xs text-gray-500 mt-1">
-                                Get this from Teams: Channel → ⋯ → Connectors → Incoming Webhook
-                            </p>
-=======
                             <input type="url" id="editTeamsWebhookUrl" 
                                    placeholder="https://your-org.webhook.office.com/webhookb2/..."
                                    class="w-full px-3 py-2 border border-gray-300 rounded-lg focus:ring-2 focus:ring-blue-500">
                             <p class="text-sm text-gray-500 mt-1">Get your webhook URL from Teams → Channel → Connectors → Incoming Webhook</p>
->>>>>>> c7e83c91
                         </div>
                     </div>
                     
@@ -972,19 +814,11 @@
             <div class="bg-white rounded-lg p-6 w-full max-w-2xl max-h-[90vh] overflow-y-auto">
                 <div class="flex justify-between items-center mb-4">
                     <h2 class="text-2xl font-bold">Edit Issue</h2>
-                    <div class="flex items-center gap-2">
-                        <button id="copyEditIssueLinkBtn" type="button" class="flex items-center gap-1 px-3 py-1.5 text-sm text-gray-700 bg-gray-100 hover:bg-gray-200 rounded-lg transition-colors">
-                            <svg class="w-4 h-4" fill="none" stroke="currentColor" viewBox="0 0 24 24">
-                                <path stroke-linecap="round" stroke-linejoin="round" stroke-width="2" d="M8 5H6a2 2 0 00-2 2v12a2 2 0 002 2h10a2 2 0 002-2v-1M8 5a2 2 0 002 2h2a2 2 0 002-2M8 5a2 2 0 012-2h2a2 2 0 012 2m0 0h2a2 2 0 012 2v3m2 4H10m0 0l3-3m-3 3l3 3" />
-                            </svg>
-                            Copy Link
-                        </button>
-                        <button id="closeEditIssueModal" class="text-gray-500 hover:text-gray-700">
-                            <svg class="w-6 h-6" fill="none" stroke="currentColor" viewBox="0 0 24 24">
-                                <path stroke-linecap="round" stroke-linejoin="round" stroke-width="2" d="M6 18L18 6M6 6l12 12"></path>
-                            </svg>
-                        </button>
-                    </div>
+                    <button id="closeEditIssueModal" class="text-gray-500 hover:text-gray-700">
+                        <svg class="w-6 h-6" fill="none" stroke="currentColor" viewBox="0 0 24 24">
+                            <path stroke-linecap="round" stroke-linejoin="round" stroke-width="2" d="M6 18L18 6M6 6l12 12"></path>
+                        </svg>
+                    </button>
                 </div>
                 
                 <form id="editIssueForm">
@@ -1040,82 +874,12 @@
                         </div>
                     </div>
                     
-<<<<<<< HEAD
-                    <div class="grid grid-cols-2 gap-4 mb-4">
-                        <div>
-                            <label class="block text-sm font-medium text-gray-700 mb-2">Category</label>
-                            <select id="edit-issue-category"
-                                    class="w-full px-3 py-2 border border-gray-300 rounded-lg focus:ring-2 focus:ring-blue-500">
-                                <option value="">Select Category</option>
-                                <option value="Technical">Technical</option>
-                                <option value="Resource">Resource</option>
-                                <option value="Risk">Risk</option>
-                                <option value="Process">Process</option>
-                                <option value="General">General</option>
-                            </select>
-                        </div>
-                        <div>
-                            <label class="block text-sm font-medium text-gray-700 mb-2">Progress %</label>
-                            <input type="number" id="edit-issue-progress" min="0" max="100" value="0"
-                                   class="w-full px-3 py-2 border border-gray-300 rounded-lg focus:ring-2 focus:ring-blue-500">
-                        </div>
-                    </div>
-                    
-                    <!-- File Attachments Section -->
-                    <div class="mb-6 border-t pt-4">
-                        <label class="block text-sm font-medium text-gray-700 mb-2">
-                            <svg class="w-5 h-5 inline mr-1" fill="none" stroke="currentColor" viewBox="0 0 24 24">
-                                <path stroke-linecap="round" stroke-linejoin="round" stroke-width="2" d="M15.172 7l-6.586 6.586a2 2 0 102.828 2.828l6.414-6.586a4 4 0 00-5.656-5.656l-6.415 6.585a6 6 0 108.486 8.486L20.5 13" />
-                            </svg>
-                            Add Attachments
-                        </label>
-                        <input type="file" id="edit-issue-attachments" multiple
-                               accept=".pdf,.doc,.docx,.xls,.xlsx,.png,.jpg,.jpeg,.gif,.txt,.csv,.zip"
-                               class="w-full px-3 py-2 border border-gray-300 rounded-lg focus:ring-2 focus:ring-blue-500">
-                        <p class="text-xs text-gray-500 mt-1">Max 5 files, 10MB each. Supported: PDF, Word, Excel, Images, Text, CSV, ZIP</p>
-                    </div>
-
-                    <!-- Tags Section -->
-                    <div class="mb-6 border-t pt-4">
-                        <label class="block text-sm font-medium text-gray-700 mb-2">
-                            <svg class="w-5 h-5 inline mr-1" fill="none" stroke="currentColor" viewBox="0 0 24 24">
-                                <path stroke-linecap="round" stroke-linejoin="round" stroke-width="2" d="M7 7h.01M7 3h5c.512 0 1.024.195 1.414.586l7 7a2 2 0 010 2.828l-7 7a2 2 0 01-2.828 0l-7-7A1.994 1.994 0 013 12V7a4 4 0 014-4z" />
-                            </svg>
-                            Tags
-                        </label>
-                        <div class="flex gap-2 mb-1">
-                            <select id="edit-issue-tag-select" class="flex-1 px-3 py-2 border border-gray-300 rounded-lg focus:ring-2 focus:ring-blue-500">
-                                <option value="">Add a tag...</option>
-                            </select>
-                            <button type="button" id="edit-issue-new-tag-btn" class="px-3 py-2 bg-amber-600 text-white rounded-lg hover:bg-amber-700 whitespace-nowrap text-sm">
-                                + New Tag
-                            </button>
-                        </div>
-                        <div id="edit-issue-new-tag-form" class="hidden mb-2 p-3 bg-gray-50 rounded-lg border border-gray-200">
-                            <div class="flex gap-2 items-end">
-                                <div class="flex-1">
-                                    <label class="block text-xs font-medium mb-1">Tag Name</label>
-                                    <input type="text" id="edit-issue-new-tag-name" placeholder="Enter tag name" class="w-full border rounded px-2 py-1 text-sm">
-                                </div>
-                                <div>
-                                    <label class="block text-xs font-medium mb-1">Color</label>
-                                    <input type="color" id="edit-issue-new-tag-color" value="#3B82F6" class="border rounded px-1 py-1 h-8">
-                                </div>
-                                <button type="button" id="edit-issue-save-tag-btn" class="px-3 py-1 bg-green-600 text-white rounded hover:bg-green-700 text-sm">Save</button>
-                                <button type="button" id="edit-issue-cancel-tag-btn" class="px-3 py-1 bg-gray-400 text-white rounded hover:bg-gray-500 text-sm">Cancel</button>
-                            </div>
-                        </div>
-                        <div id="edit-issue-selected-tags" class="flex flex-wrap gap-2 mt-3">
-                            <!-- Selected tags will appear here -->
-                        </div>
-=======
                     <div class="mb-4">
                         <label class="block text-sm font-medium text-gray-700 mb-2">Category</label>
                         <select id="edit-issue-category"
                                 class="w-full px-3 py-2 border border-gray-300 rounded-lg focus:ring-2 focus:ring-blue-500">
                             <option value="">Select Category</option>
                         </select>
->>>>>>> c7e83c91
                     </div>
                     
                     <div class="mb-6">
@@ -1147,19 +911,11 @@
             <div class="bg-white rounded-lg p-6 w-full max-w-2xl max-h-[90vh] overflow-y-auto">
                 <div class="flex justify-between items-center mb-4">
                     <h2 class="text-2xl font-bold">Edit Action Item</h2>
-                    <div class="flex items-center gap-2">
-                        <button id="copyEditActionItemLinkBtn" type="button" class="flex items-center gap-1 px-3 py-1.5 text-sm text-gray-700 bg-gray-100 hover:bg-gray-200 rounded-lg transition-colors">
-                            <svg class="w-4 h-4" fill="none" stroke="currentColor" viewBox="0 0 24 24">
-                                <path stroke-linecap="round" stroke-linejoin="round" stroke-width="2" d="M8 5H6a2 2 0 00-2 2v12a2 2 0 002 2h10a2 2 0 002-2v-1M8 5a2 2 0 002 2h2a2 2 0 002-2M8 5a2 2 0 012-2h2a2 2 0 012 2m0 0h2a2 2 0 012 2v3m2 4H10m0 0l3-3m-3 3l3 3" />
-                            </svg>
-                            Copy Link
-                        </button>
-                        <button id="closeEditActionItemModal" class="text-gray-500 hover:text-gray-700">
-                            <svg class="w-6 h-6" fill="none" stroke="currentColor" viewBox="0 0 24 24">
-                                <path stroke-linecap="round" stroke-linejoin="round" stroke-width="2" d="M6 18L18 6M6 6l12 12"></path>
-                            </svg>
-                        </button>
-                    </div>
+                    <button id="closeEditActionItemModal" class="text-gray-500 hover:text-gray-700">
+                        <svg class="w-6 h-6" fill="none" stroke="currentColor" viewBox="0 0 24 24">
+                            <path stroke-linecap="round" stroke-linejoin="round" stroke-width="2" d="M6 18L18 6M6 6l12 12"></path>
+                        </svg>
+                    </button>
                 </div>
                 
                 <form id="editActionItemForm">
@@ -1220,55 +976,6 @@
                         </div>
                     </div>
                     
-<<<<<<< HEAD
-                    <!-- File Attachments Section -->
-                    <div class="mb-6 border-t pt-4">
-                        <label class="block text-sm font-medium text-gray-700 mb-2">
-                            <svg class="w-5 h-5 inline mr-1" fill="none" stroke="currentColor" viewBox="0 0 24 24">
-                                <path stroke-linecap="round" stroke-linejoin="round" stroke-width="2" d="M15.172 7l-6.586 6.586a2 2 0 102.828 2.828l6.414-6.586a4 4 0 00-5.656-5.656l-6.415 6.585a6 6 0 108.486 8.486L20.5 13" />
-                            </svg>
-                            Add Attachments
-                        </label>
-                        <input type="file" id="edit-action-item-attachments" multiple
-                               accept=".pdf,.doc,.docx,.xls,.xlsx,.png,.jpg,.jpeg,.gif,.txt,.csv,.zip"
-                               class="w-full px-3 py-2 border border-gray-300 rounded-lg focus:ring-2 focus:ring-blue-500">
-                        <p class="text-xs text-gray-500 mt-1">Max 5 files, 10MB each. Supported: PDF, Word, Excel, Images, Text, CSV, ZIP</p>
-                    </div>
-
-                    <!-- Tags Section -->
-                    <div class="mb-6 border-t pt-4">
-                        <label class="block text-sm font-medium text-gray-700 mb-2">
-                            <svg class="w-5 h-5 inline mr-1" fill="none" stroke="currentColor" viewBox="0 0 24 24">
-                                <path stroke-linecap="round" stroke-linejoin="round" stroke-width="2" d="M7 7h.01M7 3h5c.512 0 1.024.195 1.414.586l7 7a2 2 0 010 2.828l-7 7a2 2 0 01-2.828 0l-7-7A1.994 1.994 0 013 12V7a4 4 0 014-4z" />
-                            </svg>
-                            Tags
-                        </label>
-                        <div class="flex gap-2 mb-1">
-                            <select id="edit-action-item-tag-select" class="flex-1 px-3 py-2 border border-gray-300 rounded-lg focus:ring-2 focus:ring-blue-500">
-                                <option value="">Add a tag...</option>
-                            </select>
-                            <button type="button" id="edit-action-item-new-tag-btn" class="px-3 py-2 bg-amber-600 text-white rounded-lg hover:bg-amber-700 whitespace-nowrap text-sm">
-                                + New Tag
-                            </button>
-                        </div>
-                        <div id="edit-action-item-new-tag-form" class="hidden mb-2 p-3 bg-gray-50 rounded-lg border border-gray-200">
-                            <div class="flex gap-2 items-end">
-                                <div class="flex-1">
-                                    <label class="block text-xs font-medium mb-1">Tag Name</label>
-                                    <input type="text" id="edit-action-item-new-tag-name" placeholder="Enter tag name" class="w-full border rounded px-2 py-1 text-sm">
-                                </div>
-                                <div>
-                                    <label class="block text-xs font-medium mb-1">Color</label>
-                                    <input type="color" id="edit-action-item-new-tag-color" value="#3B82F6" class="border rounded px-1 py-1 h-8">
-                                </div>
-                                <button type="button" id="edit-action-item-save-tag-btn" class="px-3 py-1 bg-green-600 text-white rounded hover:bg-green-700 text-sm">Save</button>
-                                <button type="button" id="edit-action-item-cancel-tag-btn" class="px-3 py-1 bg-gray-400 text-white rounded hover:bg-gray-500 text-sm">Cancel</button>
-                            </div>
-                        </div>
-                        <div id="edit-action-item-selected-tags" class="flex flex-wrap gap-2 mt-3">
-                            <!-- Selected tags will appear here -->
-                        </div>
-=======
                     <div class="mb-6">
                         <label class="block text-sm font-medium text-gray-700 mb-2">Tags</label>
                         <select id="edit-action-item-tags" multiple
@@ -1277,7 +984,6 @@
                             <option value="" disabled>Loading tags...</option>
                         </select>
                         <small class="text-gray-500">Hold Ctrl/Cmd to select multiple tags</small>
->>>>>>> c7e83c91
                     </div>
                     
                     <div class="flex justify-end gap-3">
@@ -1303,280 +1009,9 @@
                 -webkit-box-orient: vertical;
                 overflow: hidden;
             }
-            
-            /* Due date badges */
-            .due-date-badge {
-                display: inline-flex;
-                align-items: center;
-                gap: 6px;
-                padding: 6px 10px;
-                border-radius: 6px;
-                font-size: 13px;
-                font-weight: 500;
-                margin-top: 8px;
-                border-left: 3px solid;
-            }
-            
-            /* Highlight animation for shared links */
-            @keyframes highlight-pulse {
-                0%, 100% {
-                    box-shadow: 0 0 0 0 rgba(59, 130, 246, 0);
-                }
-                50% {
-                    box-shadow: 0 0 0 8px rgba(59, 130, 246, 0.4);
-                }
-            }
-            
-            .highlight-card {
-                animation: highlight-pulse 2s ease-in-out 3;
-                border: 2px solid #3b82f6 !important;
-            }
-            
-            .due-date-badge i {
-                font-size: 12px;
-            }
-            
-            .due-date-badge.overdue {
-                background: #fee2e2;
-                color: #dc2626;
-                border-left-color: #dc2626;
-            }
-            
-            .due-date-badge.today {
-                background: #fef3c7;
-                color: #d97706;
-                border-left-color: #d97706;
-            }
-            
-            .due-date-badge.soon {
-                background: #fef3c7;
-                color: #f59e0b;
-            }
-            
-            /* Tag styles */
-            .tag-badge {
-                display: inline-flex;
-                align-items: center;
-                gap: 6px;
-                padding: 4px 12px;
-                border-radius: 16px;
-                font-size: 12px;
-                font-weight: 500;
-                border: 1px solid;
-            }
-            
-            .tag-badge .remove-tag {
-                cursor: pointer;
-                opacity: 0.7;
-                font-size: 14px;
-                margin-left: 2px;
-            }
-            
-            .tag-badge .remove-tag:hover {
-                opacity: 1;
-            }
-            
-            .card-tags {
-                display: flex;
-                flex-wrap: wrap;
-                gap: 6px;
-                margin-top: 8px;
-                padding-top: 8px;
-                border-top: 1px solid #e5e7eb;
-                border-left-color: #f59e0b;
-            }
-            
-            .due-date-badge.future {
-                background: #dbeafe;
-                color: #2563eb;
-                border-left-color: #2563eb;
-            }
-            
-            .due-date-badge.none {
-                background: #f3f4f6;
-                color: #6b7280;
-                border-left-color: transparent;
-            }
-            
-            /* Mobile responsive */
-            @media (max-width: 768px) {
-                .due-date-badge {
-                    font-size: 11px;
-                    padding: 4px 8px;
-                    gap: 4px;
-                }
-                
-                .due-date-badge i {
-                    font-size: 10px;
-                }
-            }
-            
-            /* Card creator display */
-            .card-creator {
-                display: flex;
-                align-items: center;
-                gap: 6px;
-                margin-top: 8px;
-                padding-top: 8px;
-                border-top: 1px solid #e5e7eb;
-                font-size: 13px;
-                color: #6b7280;
-            }
-            
-            .card-creator i {
-                font-size: 14px;
-                color: #9ca3af;
-            }
-            
-            .card-creator span {
-                font-weight: 500;
-            }
-            
-            /* Mobile responsive */
-            @media (max-width: 768px) {
-                .card-creator {
-                    font-size: 12px;
-                }
-                
-                .card-creator i {
-                    font-size: 12px;
-                }
-            }
-            
-            /* Sort dropdown styles */
-            .column-sort-select {
-                font-size: 11px;
-                padding: 4px 8px;
-                border: 1px solid #d1d5db;
-                border-radius: 6px;
-                background-color: white;
-                cursor: pointer;
-                transition: all 0.2s ease;
-                max-width: 140px;
-            }
-            
-            .column-sort-select:hover {
-                border-color: #9ca3af;
-                background-color: #f9fafb;
-            }
-            
-            .column-sort-select:focus {
-                outline: none;
-                border-color: #3b82f6;
-                box-shadow: 0 0 0 3px rgba(59, 130, 246, 0.1);
-            }
-            
-            /* Mobile responsive for sort dropdown */
-            @media (max-width: 768px) {
-                .column-sort-select {
-                    font-size: 10px;
-                    padding: 3px 6px;
-                    max-width: 120px;
-                }
-            }
-            
-            /* Phase 3: Refresh controls */
-            .sort-controls {
-                display: flex;
-                align-items: center;
-                gap: 16px;
-                margin-top: 12px;
-                margin-bottom: 12px;
-            }
-            
-            .btn-refresh {
-                padding: 8px 16px;
-                background: #3b82f6;
-                color: white;
-                border: none;
-                border-radius: 6px;
-                cursor: pointer;
-                font-size: 14px;
-                display: flex;
-                align-items: center;
-                gap: 8px;
-                transition: background 0.2s;
-            }
-            
-            .btn-refresh:hover {
-                background: #2563eb;
-            }
-            
-            .btn-refresh i {
-                font-size: 12px;
-            }
-            
-            .auto-refresh-toggle {
-                display: flex;
-                align-items: center;
-                gap: 8px;
-                font-size: 14px;
-            }
-            
-            .auto-refresh-toggle label {
-                display: flex;
-                align-items: center;
-                gap: 6px;
-                cursor: pointer;
-            }
-            
-            .auto-refresh-toggle input[type="checkbox"] {
-                cursor: pointer;
-            }
-            
-            /* Phase 3: Toast notifications */
-            .toast {
-                position: fixed;
-                bottom: 20px;
-                right: 20px;
-                padding: 12px 20px;
-                background: #1f2937;
-                color: white;
-                border-radius: 8px;
-                box-shadow: 0 4px 12px rgba(0, 0, 0, 0.15);
-                opacity: 0;
-                transform: translateY(20px);
-                transition: all 0.3s;
-                z-index: 9999;
-            }
-            
-            .toast.show {
-                opacity: 1;
-                transform: translateY(0);
-            }
-            
-            .toast.toast-success {
-                background: #10b981;
-            }
-            
-            .toast.toast-info {
-                background: #3b82f6;
-            }
-            
-            /* Mobile responsive for refresh controls */
-            @media (max-width: 768px) {
-                .sort-controls {
-                    flex-direction: column;
-                    align-items: stretch;
-                    gap: 8px;
-                    width: 100%;
-                    margin-top: 12px;
-                }
-                
-                .btn-refresh {
-                    width: 100%;
-                    justify-content: center;
-                }
-            }
         </style>
-<<<<<<< HEAD
-        <script src="comments.js?v=8"></script>
-        <script src="app.js?v=46"></script>
-        <script src="js/project-management.js?v=2"></script>
-=======
         <script src="comments.js?v=1"></script>
         <script src="app.js?v=23"></script>
         <script src="js/project-management.js"></script>
->>>>>>> c7e83c91
     </body>
 </html>